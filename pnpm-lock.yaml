--- conflicted
+++ resolved
@@ -4673,13 +4673,11 @@
       '@swc/wasm':
         optional: true
 
-<<<<<<< HEAD
+  tslib@1.14.1:
+    resolution: {integrity: sha512-Xni35NKzjgMrwevysHTCArtLDpPvye8zV/0E4EyYn43P7/7qvQwPh9BGkHewbMulVntbigmcT7rdX3BNo9wRJg==}
+
   tslib@2.4.1:
     resolution: {integrity: sha512-tGyy4dAjRIEwI7BzsB0lynWgOpfqjUdq91XXAlIWD2OwKBH7oCl/GZG/HT4BOHrTlPMOASlMQ7veyTqpmRcrNA==}
-=======
-  tslib@1.14.1:
-    resolution: {integrity: sha512-Xni35NKzjgMrwevysHTCArtLDpPvye8zV/0E4EyYn43P7/7qvQwPh9BGkHewbMulVntbigmcT7rdX3BNo9wRJg==}
->>>>>>> f6629b2b
 
   tslib@2.6.2:
     resolution: {integrity: sha512-AEYxH93jGFPn/a2iVAwW87VuUIkR1FVUKB77NwMF7nBTDkDrrT/Hpt/IrCJ0QXhW27jTBDcf5ZY7w6RiqTMw2Q==}
@@ -5121,17 +5119,10 @@
   yallist@4.0.0:
     resolution: {integrity: sha512-3wdGidZyq5PB084XLES5TpOSRA3wjXAlIWMhum2kRcv/41Sn2emQ0dycQW4uZXLejwKvg6EsvbdlVL+FYEct7A==}
 
-<<<<<<< HEAD
   yaml@1.10.2:
     resolution: {integrity: sha512-r3vXyErRCYJ7wg28yvBY5VSoAF8ZvlcW9/BwUzEtUsjvX/DKs24dIkuwjtuprwJJHsbyUbLApepYTR1BN4uHrg==}
     engines: {node: '>= 6'}
 
-  yaml@2.3.4:
-    resolution: {integrity: sha512-8aAvwVUSHpfEqTQ4w/KMlf3HcRdt50E5ODIQJBw1fQ5RL34xabzxtUlzTXVqc4rkZsPbvrXKWnABCD7kWSmocA==}
-    engines: {node: '>= 14'}
-
-=======
->>>>>>> f6629b2b
   yaml@2.4.2:
     resolution: {integrity: sha512-B3VqDZ+JAg1nZpaEmWtTXUlBneoGx6CPM9b0TENK6aoSu5t73dItudwdgmi6tHlIZZId4dZ9skcAQ2UbcyAeVA==}
     engines: {node: '>= 14'}
@@ -9389,11 +9380,9 @@
     optionalDependencies:
       '@swc/core': 1.3.101
 
-<<<<<<< HEAD
+  tslib@1.14.1: {}
+
   tslib@2.4.1: {}
-=======
-  tslib@1.14.1: {}
->>>>>>> f6629b2b
 
   tslib@2.6.2: {}
 
@@ -9917,13 +9906,8 @@
 
   yallist@4.0.0: {}
 
-<<<<<<< HEAD
   yaml@1.10.2: {}
 
-  yaml@2.3.4: {}
-
-=======
->>>>>>> f6629b2b
   yaml@2.4.2: {}
 
   yaml@2.5.0: {}
