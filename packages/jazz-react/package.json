{
  "name": "jazz-react",
  "version": "0.8.50",
  "type": "module",
  "main": "dist/index.js",
  "types": "src/index.ts",
  "license": "MIT",
  "exports": {
    ".": {
      "types": "./src/index.ts",
      "default": "./dist/index.js"
    },
    "./testing": {
      "types": "./src/testing.tsx",
      "default": "./dist/testing.js"
    }
  },
  "dependencies": {
    "@scure/bip39": "^1.3.0",
<<<<<<< HEAD
    "cojson": "workspace:0.8.45",
    "jazz-browser": "workspace:0.8.45",
    "jazz-tools": "workspace:0.8.45",
    "jazz-react-core": "workspace:*"
=======
    "cojson": "workspace:0.8.50",
    "jazz-browser": "workspace:0.8.50",
    "jazz-tools": "workspace:0.8.50"
>>>>>>> 2034ef2d
  },
  "devDependencies": {
    "@testing-library/dom": "^10.4.0",
    "@testing-library/jest-dom": "^6.6.3",
    "@testing-library/react": "^16.1.0",
    "@types/react": "^18.3.12",
    "react": "^18.3.1",
    "react-dom": "^18.3.1",
    "typescript": "~5.6.2"
  },
  "peerDependencies": {
    "react": "^17.0.0 || ^18.0.0",
    "react-dom": "^17.0.0 || ^18.0.0"
  },
  "scripts": {
    "dev": "tsc --watch --sourceMap --outDir dist",
    "format-and-lint": "biome check .",
    "format-and-lint:fix": "biome check . --write",
    "build": "rm -rf ./dist && tsc --sourceMap --outDir dist",
    "prepublishOnly": "npm run build"
  },
  "gitHead": "33c27053293b4801b968c61d5c4c989f93a67d13"
}<|MERGE_RESOLUTION|>--- conflicted
+++ resolved
@@ -17,16 +17,10 @@
   },
   "dependencies": {
     "@scure/bip39": "^1.3.0",
-<<<<<<< HEAD
-    "cojson": "workspace:0.8.45",
-    "jazz-browser": "workspace:0.8.45",
-    "jazz-tools": "workspace:0.8.45",
-    "jazz-react-core": "workspace:*"
-=======
     "cojson": "workspace:0.8.50",
     "jazz-browser": "workspace:0.8.50",
-    "jazz-tools": "workspace:0.8.50"
->>>>>>> 2034ef2d
+    "jazz-tools": "workspace:0.8.50",
+    "jazz-react-core": "workspace:*"
   },
   "devDependencies": {
     "@testing-library/dom": "^10.4.0",
