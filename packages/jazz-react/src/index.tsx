--- conflicted
+++ resolved
@@ -4,10 +4,7 @@
     createJazzBrowserContext,
 } from "jazz-browser";
 
-<<<<<<< HEAD
-import { Account, CoValue, CoValueClass, ID, Me } from "jazz-tools";
-import { AuthState, ReactAuthHook } from "./auth/auth.js";
-=======
+
 import {
     Account,
     CoValue,
@@ -17,8 +14,7 @@
     ID,
     subscribeToCoValue,
 } from "jazz-tools";
-import { ReactAuthHook } from "./auth/auth.js";
->>>>>>> 484dc460
+import { AuthState, ReactAuthHook } from "./auth/auth.js";
 
 /** @category Context & Hooks */
 export function createJazzReactContext<Acc extends Account>({
@@ -38,7 +34,6 @@
         | undefined
     >(undefined);
 
-<<<<<<< HEAD
     function Provider({
         children,
         loading,
@@ -46,13 +41,8 @@
         children: React.ReactNode;
         loading?: React.ReactNode;
     }) {
-        const [me, setMe] = useState<(Acc & Me) | undefined>();
+        const [me, setMe] = useState<Acc | undefined>();
         const [authState, setAuthState] = useState<AuthState>("loading");
-=======
-    function Provider({ children }: { children: React.ReactNode }) {
-        const [me, setMe] = useState<Acc | undefined>();
->>>>>>> 484dc460
-
         const { auth, AuthUI, logOut } = authHook(setAuthState);
 
         useEffect(() => {
