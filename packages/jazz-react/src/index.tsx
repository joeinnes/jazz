--- conflicted
+++ resolved
@@ -1,16 +1,9 @@
 import {
-<<<<<<< HEAD
-    BrowserContext,
-    BrowserGuestContext,
-    consumeInviteLinkFromWindowLocation,
-    createJazzBrowserContext,
-    type BaseBrowserContextOptions,
-=======
+  BaseBrowserContextOptions,
   BrowserContext,
   BrowserGuestContext,
   consumeInviteLinkFromWindowLocation,
   createJazzBrowserContext,
->>>>>>> d5f9c57e
 } from "jazz-browser";
 import React, { useEffect, useRef, useState } from "react";
 
@@ -33,10 +26,9 @@
 }: {
   AccountSchema?: AccountClass<Acc>;
 } = {}): JazzReactApp<Acc> {
-<<<<<<< HEAD
-    const JazzContext = React.createContext<
-        BrowserContext<Acc> | BrowserGuestContext | undefined
-    >(undefined);
+  const JazzContext = React.createContext<
+    BrowserContext<Acc> | BrowserGuestContext | undefined
+  >(undefined);
 
     function Provider({
         children,
@@ -53,116 +45,6 @@
             BrowserContext<Acc> | BrowserGuestContext | undefined
         >();
 
-        const [sessionCount, setSessionCount] = useState(0);
-
-        const effectExecuted = useRef(false);
-        effectExecuted.current = false;
-
-        useEffect(() => {
-            // Avoid double execution of the effect in development mode for easier debugging.
-            if (process.env.NODE_ENV === "development") {
-                if (effectExecuted.current) {
-                    return;
-                }
-                effectExecuted.current = true;
-
-                // In development mode we don't return a cleanup function because otherwise
-                // the double effect execution would mark the context as done immediately.
-                //
-                // So we mark it as done in the subsequent execution.
-                const previousContext = ctx;
-
-                if (previousContext) {
-                    previousContext.done();
-                }
-            }
-
-            async function createContext() {
-                const currentContext = await createJazzBrowserContext<Acc>(
-                    auth === "guest"
-                        ? {
-                              peer,
-                              storage,
-                          }
-                        : {
-                              AccountSchema,
-                              auth,
-                              peer,
-                              storage,
-                          },
-                );
-
-                const logOut = () => {
-                    currentContext.logOut();
-                    setCtx(undefined);
-                    setSessionCount(sessionCount + 1);
-
-                    if (process.env.NODE_ENV === "development") {
-                        // In development mode we don't return a cleanup function
-                        // so we mark the context as done here.
-                        currentContext.done();
-                    }
-                };
-
-                setCtx({
-                    ...currentContext,
-                    logOut,
-                });
-
-                return currentContext;
-            }
-
-            const promise = createContext();
-
-            // In development mode we don't return a cleanup function because otherwise
-            // the double effect execution would mark the context as done immediately.
-            if (process.env.NODE_ENV === "development") {
-                return;
-            }
-
-            return () => {
-                void promise.then((context) => context.done());
-            };
-        }, [AccountSchema, auth, peer, storage, sessionCount]);
-
-        return (
-            <JazzContext.Provider value={ctx}>
-                {ctx && children}
-            </JazzContext.Provider>
-        );
-    }
-
-    function useAccount(): { me: Acc; logOut: () => void };
-    function useAccount<D extends DepthsIn<Acc>>(
-        depth: D,
-    ): { me: DeeplyLoaded<Acc, D> | undefined; logOut: () => void };
-    function useAccount<D extends DepthsIn<Acc>>(
-        depth?: D,
-    ): { me: Acc | DeeplyLoaded<Acc, D> | undefined; logOut: () => void } {
-        const context = React.useContext(JazzContext);
-
-        if (!context) {
-            throw new Error("useAccount must be used within a JazzProvider");
-=======
-  const JazzContext = React.createContext<
-    BrowserContext<Acc> | BrowserGuestContext | undefined
-  >(undefined);
-
-  function Provider({
-    children,
-    auth,
-    peer,
-    storage,
-  }: {
-    children: React.ReactNode;
-    auth: AuthMethod | "guest";
-    peer: `wss://${string}` | `ws://${string}`;
-    storage?: "indexedDB" | "singleTabOPFS";
-  }) {
-    const [ctx, setCtx] = useState<
-      BrowserContext<Acc> | BrowserGuestContext | undefined
-    >();
-
     const [sessionCount, setSessionCount] = useState(0);
 
     const effectExecuted = useRef(false);
@@ -173,7 +55,6 @@
       if (process.env.NODE_ENV === "development") {
         if (effectExecuted.current) {
           return;
->>>>>>> d5f9c57e
         }
         effectExecuted.current = true;
 
@@ -383,7 +264,6 @@
 
 /** @category Context & Hooks */
 export interface JazzReactApp<Acc extends Account> {
-<<<<<<< HEAD
     /** @category Provider Component */
     Provider: React.FC<{
         children: React.ReactNode;
@@ -391,55 +271,6 @@
         peer: `wss://${string}` | `ws://${string}`;
         storage?: BaseBrowserContextOptions["storage"];
     }>;
-
-    /** @category Hooks */
-    useAccount(): {
-        me: Acc;
-        logOut: () => void;
-    };
-    /** @category Hooks */
-    useAccount<D extends DepthsIn<Acc>>(
-        depth: D,
-    ): {
-        me: DeeplyLoaded<Acc, D> | undefined;
-        logOut: () => void;
-    };
-
-    /** @category Hooks */
-    useAccountOrGuest(): {
-        me: Acc | AnonymousJazzAgent;
-    };
-    useAccountOrGuest<D extends DepthsIn<Acc>>(
-        depth: D,
-    ): {
-        me: DeeplyLoaded<Acc, D> | undefined | AnonymousJazzAgent;
-    };
-    /** @category Hooks */
-    useCoState<V extends CoValue, D>(
-        // eslint-disable-next-line @typescript-eslint/no-explicit-any
-        Schema: { new (...args: any[]): V } & CoValueClass,
-        id: ID<V> | undefined,
-        depth?: D & DepthsIn<V>,
-    ): DeeplyLoaded<V, D> | undefined;
-
-    /** @category Hooks */
-    useAcceptInvite<V extends CoValue>({
-        invitedObjectSchema,
-        onAccept,
-        forValueHint,
-    }: {
-        invitedObjectSchema: CoValueClass<V>;
-        onAccept: (projectID: ID<V>) => void;
-        forValueHint?: string;
-    }): void;
-=======
-  /** @category Provider Component */
-  Provider: React.FC<{
-    children: React.ReactNode;
-    auth: AuthMethod | "guest";
-    peer: `wss://${string}` | `ws://${string}`;
-    storage?: "indexedDB" | "singleTabOPFS";
-  }>;
 
   /** @category Hooks */
   useAccount(): {
@@ -481,7 +312,6 @@
     onAccept: (projectID: ID<V>) => void;
     forValueHint?: string;
   }): void;
->>>>>>> d5f9c57e
 }
 
 export { createInviteLink, parseInviteLink } from "jazz-browser";
