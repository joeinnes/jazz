{
  "name": "cojson-storage-indexeddb",
  "version": "0.8.19",
  "main": "dist/index.js",
  "type": "module",
  "types": "src/index.ts",
  "license": "MIT",
  "dependencies": {
<<<<<<< HEAD
    "cojson": "workspace:0.8.17"
=======
    "cojson": "workspace:0.8.19",
    "typescript": "^5.3.3"
>>>>>>> cf0a38d6
  },
  "devDependencies": {
    "@vitest/browser": "^0.34.1",
    "fake-indexeddb": "^6.0.0",
    "vitest": "1.5.3",
    "webdriverio": "^8.15.0",
    "typescript": "^5.3.3"
  },
  "scripts": {
    "dev": "tsc --watch --sourceMap --outDir dist",
    "test": "vitest --run --root ../../ --project cojson-storage-indexeddb",
    "test:watch": "vitest --watch --root ../../ --project cojson-storage-indexeddb",
    "format-and-lint": "biome check .",
    "format-and-lint:fix": "biome check . --write",
    "build": "rm -rf ./dist && tsc --sourceMap --outDir dist",
    "prepublishOnly": "npm run build"
  },
  "gitHead": "33c27053293b4801b968c61d5c4c989f93a67d13"
}<|MERGE_RESOLUTION|>--- conflicted
+++ resolved
@@ -6,12 +6,7 @@
   "types": "src/index.ts",
   "license": "MIT",
   "dependencies": {
-<<<<<<< HEAD
-    "cojson": "workspace:0.8.17"
-=======
-    "cojson": "workspace:0.8.19",
-    "typescript": "^5.3.3"
->>>>>>> cf0a38d6
+    "cojson": "workspace:0.8.19"
   },
   "devDependencies": {
     "@vitest/browser": "^0.34.1",
