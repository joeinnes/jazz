--- conflicted
+++ resolved
@@ -843,7 +843,6 @@
     expect(mapOnNode2.get("test")).toEqual("Written from the admin");
   });
 });
-<<<<<<< HEAD
 
 describe("roleOf", () => {
   test("returns direct role assignments", () => {
@@ -938,119 +937,121 @@
 
     expect(group.roleOf(account.id as RawAccountID)).toEqual("writer");
   });
-=======
-test("roleOf should prioritize explicit account role over everyone role in same group", async () => {
-  const { node1, node2 } = await createTwoConnectedNodes("server", "server");
-
-  const group = node1.node.createGroup();
-  const account2 = await loadCoValueOrFail(node1.node, node2.accountID);
-
-  // Add both everyone and specific account
-  group.addMember("everyone", "reader");
-  group.addMember(account2, "writer");
-
-  // Should return the explicit role, not everyone's role
-  expect(group.roleOf(node2.accountID)).toEqual("writer");
-
-  // Change everyone's role
-  group.addMember("everyone", "writer");
-
-  // Should still return the explicit role
-  expect(group.roleOf(node2.accountID)).toEqual("writer");
-});
-
-test("roleOf should prioritize inherited everyone role over explicit account role", async () => {
-  const { node1, node2 } = await createTwoConnectedNodes("server", "server");
-
-  const parentGroup = node1.node.createGroup();
-  const childGroup = node1.node.createGroup();
-  const account2 = await loadCoValueOrFail(node1.node, node2.accountID);
-
-  // Set up inheritance
-  childGroup.extend(parentGroup);
-
-  // Add everyone to parent and account to child
-  parentGroup.addMember("everyone", "writer");
-  childGroup.addMember(account2, "reader");
-
-  // Should return the explicit role from child, not inherited everyone role
-  expect(childGroup.roleOf(node2.accountID)).toEqual("writer");
-});
-
-test("roleOf should use everyone role when no explicit role exists", async () => {
-  const { node1, node2 } = await createTwoConnectedNodes("server", "server");
-
-  const group = node1.node.createGroup();
-
-  // Add only everyone role
-  group.addMember("everyone", "reader");
-
-  // Should return everyone's role when no explicit role exists
-  expect(group.roleOf(node2.accountID)).toEqual("reader");
-});
-
-test("roleOf should inherit everyone role from parent when no explicit roles exist", async () => {
-  const { node1, node2 } = await createTwoConnectedNodes("server", "server");
-
-  const parentGroup = node1.node.createGroup();
-  const childGroup = node1.node.createGroup();
-
-  // Set up inheritance
-  childGroup.extend(parentGroup);
-
-  // Add everyone to parent only
-  parentGroup.addMember("everyone", "reader");
-
-  // Should inherit everyone's role from parent
-  expect(childGroup.roleOf(node2.accountID)).toEqual("reader");
-});
-
-test("roleOf should handle everyone role inheritance through multiple levels", async () => {
-  const { node1, node2 } = await createTwoConnectedNodes("server", "server");
-
-  const grandParentGroup = node1.node.createGroup();
-  const parentGroup = node1.node.createGroup();
-  const childGroup = node1.node.createGroup();
-
-  const childGroupOnNode2 = await loadCoValueOrFail(node2.node, childGroup.id);
-
-  const account2 = await loadCoValueOrFail(node1.node, node2.accountID);
-
-  // Set up inheritance chain
-  parentGroup.extend(grandParentGroup);
-  childGroup.extend(parentGroup);
-
-  // Add everyone to grandparent
-  grandParentGroup.addMember("everyone", "writer");
-
-  // Should inherit everyone's role from grandparent
-  expect(childGroup.roleOf(node2.accountID)).toEqual("writer");
-
-  // Add explicit role in parent
-  parentGroup.addMember(account2, "reader");
-
-  // Should use parent's explicit role instead of grandparent's everyone role
-  expect(childGroup.roleOf(node2.accountID)).toEqual("writer");
-
-  // Add explicit role in child
-  childGroup.addMember(account2, "admin");
-  await childGroup.core.waitForSync();
-
-  // Should use child's explicit role
-  expect(childGroup.roleOf(node2.accountID)).toEqual("admin");
-
-  // Remove child's explicit role
-  await childGroupOnNode2.removeMember(account2);
-  await childGroupOnNode2.core.waitForSync();
-
-  // Should fall back to parent's explicit role
-  expect(childGroup.roleOf(node2.accountID)).toEqual("writer");
-
-  // Remove parent's explicit role
-  await parentGroup.removeMember(account2);
-  await childGroup.core.waitForSync();
-
-  // Should fall back to grandparent's everyone role
-  expect(childGroup.roleOf(node2.accountID)).toEqual("writer");
->>>>>>> 45bed3ea
+  test("roleOf should prioritize explicit account role over everyone role in same group", async () => {
+    const { node1, node2 } = await createTwoConnectedNodes("server", "server");
+
+    const group = node1.node.createGroup();
+    const account2 = await loadCoValueOrFail(node1.node, node2.accountID);
+
+    // Add both everyone and specific account
+    group.addMember("everyone", "reader");
+    group.addMember(account2, "writer");
+
+    // Should return the explicit role, not everyone's role
+    expect(group.roleOf(node2.accountID)).toEqual("writer");
+
+    // Change everyone's role
+    group.addMember("everyone", "writer");
+
+    // Should still return the explicit role
+    expect(group.roleOf(node2.accountID)).toEqual("writer");
+  });
+
+  test("roleOf should prioritize inherited everyone role over explicit account role", async () => {
+    const { node1, node2 } = await createTwoConnectedNodes("server", "server");
+
+    const parentGroup = node1.node.createGroup();
+    const childGroup = node1.node.createGroup();
+    const account2 = await loadCoValueOrFail(node1.node, node2.accountID);
+
+    // Set up inheritance
+    childGroup.extend(parentGroup);
+
+    // Add everyone to parent and account to child
+    parentGroup.addMember("everyone", "writer");
+    childGroup.addMember(account2, "reader");
+
+    // Should return the explicit role from child, not inherited everyone role
+    expect(childGroup.roleOf(node2.accountID)).toEqual("writer");
+  });
+
+  test("roleOf should use everyone role when no explicit role exists", async () => {
+    const { node1, node2 } = await createTwoConnectedNodes("server", "server");
+
+    const group = node1.node.createGroup();
+
+    // Add only everyone role
+    group.addMember("everyone", "reader");
+
+    // Should return everyone's role when no explicit role exists
+    expect(group.roleOf(node2.accountID)).toEqual("reader");
+  });
+
+  test("roleOf should inherit everyone role from parent when no explicit roles exist", async () => {
+    const { node1, node2 } = await createTwoConnectedNodes("server", "server");
+
+    const parentGroup = node1.node.createGroup();
+    const childGroup = node1.node.createGroup();
+
+    // Set up inheritance
+    childGroup.extend(parentGroup);
+
+    // Add everyone to parent only
+    parentGroup.addMember("everyone", "reader");
+
+    // Should inherit everyone's role from parent
+    expect(childGroup.roleOf(node2.accountID)).toEqual("reader");
+  });
+
+  test("roleOf should handle everyone role inheritance through multiple levels", async () => {
+    const { node1, node2 } = await createTwoConnectedNodes("server", "server");
+
+    const grandParentGroup = node1.node.createGroup();
+    const parentGroup = node1.node.createGroup();
+    const childGroup = node1.node.createGroup();
+
+    const childGroupOnNode2 = await loadCoValueOrFail(
+      node2.node,
+      childGroup.id,
+    );
+
+    const account2 = await loadCoValueOrFail(node1.node, node2.accountID);
+
+    // Set up inheritance chain
+    parentGroup.extend(grandParentGroup);
+    childGroup.extend(parentGroup);
+
+    // Add everyone to grandparent
+    grandParentGroup.addMember("everyone", "writer");
+
+    // Should inherit everyone's role from grandparent
+    expect(childGroup.roleOf(node2.accountID)).toEqual("writer");
+
+    // Add explicit role in parent
+    parentGroup.addMember(account2, "reader");
+
+    // Should use parent's explicit role instead of grandparent's everyone role
+    expect(childGroup.roleOf(node2.accountID)).toEqual("writer");
+
+    // Add explicit role in child
+    childGroup.addMember(account2, "admin");
+    await childGroup.core.waitForSync();
+
+    // Should use child's explicit role
+    expect(childGroup.roleOf(node2.accountID)).toEqual("admin");
+
+    // Remove child's explicit role
+    await childGroupOnNode2.removeMember(account2);
+    await childGroupOnNode2.core.waitForSync();
+
+    // Should fall back to parent's explicit role
+    expect(childGroup.roleOf(node2.accountID)).toEqual("writer");
+
+    // Remove parent's explicit role
+    await parentGroup.removeMember(account2);
+    await childGroup.core.waitForSync();
+
+    // Should fall back to grandparent's everyone role
+    expect(childGroup.roleOf(node2.accountID)).toEqual("writer");
+  });
 });