--- conflicted
+++ resolved
@@ -1,16 +1,11 @@
 import { afterEach, describe, expect, test } from "vitest";
 import { PriorityBasedMessageQueue } from "../PriorityBasedMessageQueue.js";
 import { CO_VALUE_PRIORITY } from "../priority.js";
-<<<<<<< HEAD
-
-import { SyncMessage } from "../sync/types.js";
-=======
 import type { SyncMessage } from "../sync.js";
 import {
   createTestMetricReader,
   tearDownTestMetricReader,
 } from "./testUtils.js";
->>>>>>> 51515f62
 
 function setup() {
   const metricReader = createTestMetricReader();
@@ -96,11 +91,6 @@
       }),
     ).toBe(1);
 
-<<<<<<< HEAD
-    expect(queue.pull()?.content).toEqual(highPriorityMsg);
-    expect(queue.pull()?.content).toEqual(mediumPriorityMsg);
-    expect(queue.pull()?.content).toEqual(lowPriorityMsg);
-=======
     expect(queue.pull()?.msg).toEqual(highPriorityMsg);
     expect(
       await metricReader.getMetricValue("jazz.messagequeue.size", {
@@ -119,7 +109,6 @@
         priority: lowPriorityMsg.priority,
       }),
     ).toBe(0);
->>>>>>> 51515f62
   });
 
   test("should return undefined when pulling from empty queue", () => {
