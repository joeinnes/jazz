--- conflicted
+++ resolved
@@ -12,7 +12,6 @@
 import { CoValueCore } from "../coValueCore";
 import { CO_VALUE_LOADING_CONFIG, CoValueState } from "../coValueState";
 import { RawCoID } from "../ids";
-import { StorageDriver } from "../storage";
 import { Peer } from "../sync";
 import { createTestMetricReader, tearDownTestMetricReader } from "./testUtils";
 
@@ -34,13 +33,10 @@
   vi.clearAllMocks();
 });
 
-<<<<<<< HEAD
 const mockStorageDriver = null;
-=======
 afterEach(() => {
   tearDownTestMetricReader();
 });
->>>>>>> 752f453e
 
 describe("CoValueState", () => {
   const mockCoValueId = "co_test123" as RawCoID;
@@ -57,22 +53,19 @@
     ).toBe(1);
   });
 
-<<<<<<< HEAD
-=======
   test("should create loading state", async () => {
     const peerIds = ["peer1", "peer2"];
-    const state = CoValueState.Loading(mockCoValueId, peerIds);
+    const state = CoValueState.LoadingFromPeers(mockCoValueId, peerIds);
 
     expect(state.id).toBe(mockCoValueId);
-    expect(state.state.type).toBe("loading");
-    expect(
-      await metricReader.getMetricValue("jazz.covalues.loaded", {
-        state: "loading",
+    expect(state.state.type).toBe("loading-from-peers");
+    expect(
+      await metricReader.getMetricValue("jazz.covalues.loaded", {
+        state: "loading-from-peers",
       }),
     ).toBe(1);
   });
 
->>>>>>> 752f453e
   test("should create available state", async () => {
     const mockCoValue = createMockCoValueCore(mockCoValueId);
     const state = CoValueState.Available(mockCoValue);
@@ -88,11 +81,12 @@
     ).toBe(1);
   });
 
-<<<<<<< HEAD
-=======
   test("should handle found action", async () => {
     const mockCoValue = createMockCoValueCore(mockCoValueId);
-    const state = CoValueState.Loading(mockCoValueId, ["peer1", "peer2"]);
+    const state = CoValueState.LoadingFromPeers(mockCoValueId, [
+      "peer1",
+      "peer2",
+    ]);
 
     expect(
       await metricReader.getMetricValue("jazz.covalues.loaded", {
@@ -101,7 +95,7 @@
     ).toBe(undefined);
     expect(
       await metricReader.getMetricValue("jazz.covalues.loaded", {
-        state: "loading",
+        state: "loading-from-peers",
       }),
     ).toBe(1);
 
@@ -123,12 +117,11 @@
     ).toBe(1);
     expect(
       await metricReader.getMetricValue("jazz.covalues.loaded", {
-        state: "loading",
+        state: "loading-from-peers",
       }),
     ).toBe(0);
   });
 
->>>>>>> 752f453e
   test("should ignore actions when not in loading state", () => {
     const state = CoValueState.Unknown(mockCoValueId);
 
