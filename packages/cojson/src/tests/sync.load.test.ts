--- conflicted
+++ resolved
@@ -1,11 +1,7 @@
-import { beforeEach, describe, expect, onTestFinished, test, vi } from "vitest";
-
+import { beforeEach, describe, expect, test, vi } from "vitest";
 import { expectMap } from "../coValue";
-<<<<<<< HEAD
-=======
 import { CO_VALUE_LOADING_CONFIG } from "../coValueCore/coValueCore";
 import { RawCoMap } from "../exports";
->>>>>>> 469ac44f
 import {
   SyncMessagesLog,
   blockMessageTypeOnOutgoingPeer,
