import { CoValueCore } from "./coValueCore.js";
import { RawProfile as Profile, RawAccount } from "./coValues/account.js";
import { RawCoList } from "./coValues/coList.js";
import { RawCoMap } from "./coValues/coMap.js";
import { RawCoPlainText } from "./coValues/coPlainText.js";
import { RawBinaryCoStream, RawCoStream } from "./coValues/coStream.js";
import { RawGroup } from "./coValues/group.js";
import { RawCoID } from "./ids.js";
import { JsonObject, JsonValue } from "./jsonValue.js";

export type CoID<T extends RawCoValue> = RawCoID & {
  readonly __type: T;
};

export interface RawCoValue {
  /** The `CoValue`'s (precisely typed) `CoID` */
  id: CoID<this>;
  core: CoValueCore;
  /** Specifies which kind of `CoValue` this is */
  type: string;
  /** The `CoValue`'s (precisely typed) static metadata */
  headerMeta: JsonObject | null;
  /** The `Group` this `CoValue` belongs to (determining permissions) */
  group: RawGroup;
  /** Returns an immutable JSON presentation of this `CoValue` */
  toJSON(): JsonValue;
  atTime(time: number): this;
  /** Lets you subscribe to future updates to this CoValue (whether made locally or by other users).
   *
   * Takes a listener function that will be called with the current state for each update.
   *
   * Returns an unsubscribe function.
   *
   * Used internally by `useTelepathicData()` for reactive updates on changes to a `CoValue`. */
  subscribe(listener: (coValue: this) => void): () => void;

<<<<<<< HEAD
  processedChangesId: string;
=======
  totalValidTransactions: number;
>>>>>>> 15996ced
}

export class RawUnknownCoValue implements RawCoValue {
  id: CoID<this>;
  core: CoValueCore;
  totalValidTransactions = 0;

  constructor(core: CoValueCore) {
    this.id = core.id as CoID<this>;
    this.core = core;
  }

  get processedChangesId() {
    return "0/0";
  }

  get type() {
    return this.core.header.type;
  }

  get headerMeta() {
    return this.core.header.meta as JsonObject;
  }

  /** @category 6. Meta */
  get group(): RawGroup {
    return this.core.getGroup();
  }

  toJSON() {
    return {};
  }

  atTime() {
    return this;
  }

  subscribe(listener: (value: this) => void): () => void {
    return this.core.subscribe((content) => {
      listener(content as this);
    });
  }
}

export type AnyRawCoValue =
  | RawCoMap
  | RawGroup
  | RawAccount
  | Profile
  | RawCoList
  | RawCoPlainText
  | RawCoStream
  | RawBinaryCoStream;

export function expectMap(content: RawCoValue): RawCoMap {
  if (content.type !== "comap") {
    throw new Error("Expected map");
  }

  return content as RawCoMap;
}

export function expectList(content: RawCoValue): RawCoList {
  if (content.type !== "colist") {
    throw new Error("Expected list");
  }

  return content as RawCoList;
}

export function expectStream(content: RawCoValue): RawCoStream {
  if (content.type !== "costream") {
    throw new Error("Expected stream");
  }

  return content as RawCoStream;
}

export function expectPlainText(content: RawCoValue): RawCoPlainText {
  if (content.type !== "coplaintext") {
    throw new Error("Expected plaintext");
  }

  return content as RawCoPlainText;
}<|MERGE_RESOLUTION|>--- conflicted
+++ resolved
@@ -34,11 +34,7 @@
    * Used internally by `useTelepathicData()` for reactive updates on changes to a `CoValue`. */
   subscribe(listener: (coValue: this) => void): () => void;
 
-<<<<<<< HEAD
-  processedChangesId: string;
-=======
   totalValidTransactions: number;
->>>>>>> 15996ced
 }
 
 export class RawUnknownCoValue implements RawCoValue {
