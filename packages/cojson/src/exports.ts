--- conflicted
+++ resolved
@@ -15,25 +15,19 @@
 } from "./coValues/account.js";
 import { RawCoList } from "./coValues/coList.js";
 import { RawCoMap } from "./coValues/coMap.js";
-<<<<<<< HEAD
-import { RawBinaryCoStream, RawCoStream } from "./coValues/coStream.js";
-import type { Everyone, InviteSecret } from "./coValues/group.js";
-=======
 import {
   CoStreamItem,
   RawBinaryCoStream,
   RawCoStream,
 } from "./coValues/coStream.js";
->>>>>>> 0689ed37
+import type { Everyone } from "./coValues/group.js";
 import { EVERYONE, RawGroup } from "./coValues/group.js";
-import type { AgentSecret } from "./crypto/crypto.js";
 import {
   CryptoProvider,
   StreamingHash,
   secretSeedLength,
   shortHashLength,
 } from "./crypto/crypto.js";
-import type { AgentID, RawCoID, SessionID } from "./ids.js";
 import {
   getGroupDependentKey,
   getGroupDependentKeyList,
@@ -41,21 +35,13 @@
   rawCoIDfromBytes,
   rawCoIDtoBytes,
 } from "./ids.js";
-<<<<<<< HEAD
-import { Stringified, parseJSON } from "./jsonStringify.js";
-import type { JsonValue } from "./jsonValue.js";
+import { Stringified, parseJSON, stableStringify } from "./jsonStringify.js";
 import {
   IncomingSyncStream,
   LocalNode,
   OutgoingSyncQueue,
 } from "./localNode.js";
-import type * as Media from "./media.js";
 import { emptyDataMessage, unknownDataMessage } from "./peer/PeerOperations.js";
-import type { Peer } from "./peer/index.js";
-=======
-import { Stringified, parseJSON, stableStringify } from "./jsonStringify.js";
-import { LocalNode } from "./localNode.js";
->>>>>>> 0689ed37
 import type { Role } from "./permissions.js";
 import { getPriorityFromHeader } from "./priority.js";
 import { FileSystem } from "./storage/FileSystem.js";
@@ -78,27 +64,13 @@
   BinaryCoStreamMeta,
   BinaryStreamInfo,
 } from "./coValues/coStream.js";
-<<<<<<< HEAD
-=======
 import type { InviteSecret } from "./coValues/group.js";
 import type { AgentSecret } from "./crypto/crypto.js";
 import type { AgentID, RawCoID, SessionID } from "./ids.js";
 import type { JsonValue } from "./jsonValue.js";
 import type * as Media from "./media.js";
+import type { Peer } from "./peer/index.js";
 import { disablePermissionErrors } from "./permissions.js";
-import type {
-  IncomingSyncStream,
-  OutgoingSyncQueue,
-  Peer,
-  SyncMessage,
-} from "./sync.js";
-import {
-  DisconnectedError,
-  PingTimeoutError,
-  emptyKnownState,
-} from "./sync.js";
->>>>>>> 0689ed37
-
 type Value = JsonValue | AnyRawCoValue;
 
 /** @hidden */
