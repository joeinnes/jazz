--- conflicted
+++ resolved
@@ -1,5 +1,4 @@
 import { base64URLtoBytes, bytesToBase64url } from "./base64url.js";
-import type { AnyRawCoValue, CoID } from "./coValue.js";
 import { type RawCoValue } from "./coValue.js";
 import {
   CoValueCore,
@@ -7,11 +6,6 @@
   MAX_RECOMMENDED_TX_SIZE,
   idforHeader,
 } from "./coValueCore.js";
-import type {
-  AccountMeta,
-  RawAccountID,
-  RawAccountMigration,
-} from "./coValues/account.js";
 import {
   ControlledAgent,
   RawAccount,
@@ -21,10 +15,6 @@
 } from "./coValues/account.js";
 import { RawCoList } from "./coValues/coList.js";
 import { RawCoMap } from "./coValues/coMap.js";
-import type {
-  BinaryCoStreamMeta,
-  BinaryStreamInfo,
-} from "./coValues/coStream.js";
 import { RawBinaryCoStream, RawCoStream } from "./coValues/coStream.js";
 import type { Everyone, InviteSecret } from "./coValues/group.js";
 import { EVERYONE, RawGroup } from "./coValues/group.js";
@@ -35,7 +25,7 @@
   secretSeedLength,
   shortHashLength,
 } from "./crypto/crypto.js";
-import type { AgentID, SessionID } from "./ids.js";
+import type { AgentID, RawCoID, SessionID } from "./ids.js";
 import {
   getGroupDependentKey,
   getGroupDependentKeyList,
@@ -65,8 +55,6 @@
 import { expectGroup } from "./typeUtils/expectGroup.js";
 import { isAccountID } from "./typeUtils/isAccountID.js";
 
-<<<<<<< HEAD
-=======
 import type { AnyRawCoValue, CoID } from "./coValue.js";
 import type {
   AccountMeta,
@@ -77,24 +65,7 @@
   BinaryCoStreamMeta,
   BinaryStreamInfo,
 } from "./coValues/coStream.js";
-import type { InviteSecret } from "./coValues/group.js";
-import type { AgentSecret } from "./crypto/crypto.js";
-import type { AgentID, RawCoID, SessionID } from "./ids.js";
-import type { JsonValue } from "./jsonValue.js";
-import type * as Media from "./media.js";
-import type {
-  IncomingSyncStream,
-  OutgoingSyncQueue,
-  Peer,
-  SyncMessage,
-} from "./sync.js";
-import {
-  DisconnectedError,
-  PingTimeoutError,
-  emptyKnownState,
-} from "./sync.js";
 
->>>>>>> 51515f62
 type Value = JsonValue | AnyRawCoValue;
 
 /** @hidden */
