--- conflicted
+++ resolved
@@ -7,62 +7,65 @@
 
 type PeerKnownStateActions =
   | {
-      type: "SET_AS_EMPTY";
-      id: RawCoID;
+    type: "SET_AS_EMPTY";
+    id: RawCoID;
     }
   | {
-      type: "UPDATE_HEADER";
-      id: RawCoID;
-      header: boolean;
+    type: "UPDATE_HEADER";
+    id: RawCoID;
+    header: boolean;
     }
   | {
-      type: "UPDATE_SESSION_COUNTER";
-      id: RawCoID;
-      sessionId: SessionID;
-      value: number;
+    type: "UPDATE_SESSION_COUNTER";
+    id: RawCoID;
+    sessionId: SessionID;
+    value: number;
     }
   | {
-      type: "SET";
-      id: RawCoID;
-      value: CoValueKnownState;
+    type: "SET";
+    id: RawCoID;
+    value: CoValueKnownState;
     }
   | {
-      type: "COMBINE_WITH";
-      id: RawCoID;
-      value: CoValueKnownState;
-    };
+    type: "COMBINE_WITH";
+    id: RawCoID;
+    value: CoValueKnownState;
+};
 
 export class PeerKnownStates {
-  private coValues = new Map<RawCoID, CoValueKnownState>();
+    private coValues = new Map<RawCoID, CoValueKnownState>();
 
-  private updateHeader(id: RawCoID, header: boolean) {
-    const knownState = this.coValues.get(id) ?? emptyKnownState(id);
-    knownState.header = header;
-    this.coValues.set(id, knownState);
-  }
+    private updateHeader(id: RawCoID, header: boolean) {
+        const knownState = this.coValues.get(id) ?? emptyKnownState(id);
+        knownState.header = header;
+        this.coValues.set(id, knownState);
+    }
 
-  private combineWith(id: RawCoID, value: CoValueKnownState) {
-    const knownState = this.coValues.get(id) ?? emptyKnownState(id);
-    this.coValues.set(id, combinedKnownStates(knownState, value));
-  }
+    private combineWith(id: RawCoID, value: CoValueKnownState) {
+        const knownState = this.coValues.get(id) ?? emptyKnownState(id);
+        this.coValues.set(id, combinedKnownStates(knownState, value));
+    }
 
-  private updateSessionCounter(
-    id: RawCoID,
-    sessionId: SessionID,
+    private updateSessionCounter(
+        id: RawCoID,
+        sessionId: SessionID,
     value: number,
-  ) {
-    const knownState = this.coValues.get(id) ?? emptyKnownState(id);
-    const currentValue = knownState.sessions[sessionId] || 0;
-    knownState.sessions[sessionId] = Math.max(currentValue, value);
+    ) {
+        const knownState = this.coValues.get(id) ?? emptyKnownState(id);
+        const currentValue = knownState.sessions[sessionId] || 0;
+        knownState.sessions[sessionId] = Math.max(currentValue, value);
 
-    this.coValues.set(id, knownState);
-  }
+        this.coValues.set(id, knownState);
+    }
 
-  get(id: RawCoID) {
-    return this.coValues.get(id);
-  }
+    get(id: RawCoID) {
+        return this.coValues.get(id);
+    }
 
-<<<<<<< HEAD
+    has(id: RawCoID) {
+        return this.coValues.has(id);
+    }
+
     clone() {
         const clone = new PeerKnownStates();
         clone.coValues = new Map(this.coValues);
@@ -75,11 +78,7 @@
                 this.updateHeader(action.id, action.header);
                 break;
             case "UPDATE_SESSION_COUNTER":
-                this.updateSessionCounter(
-                    action.id,
-                    action.sessionId,
-                    action.value
-                );
+        this.updateSessionCounter(action.id, action.sessionId, action.value);
                 break;
             case "SET":
                 this.coValues.set(action.id, action.value);
@@ -91,51 +90,27 @@
                 this.coValues.set(action.id, emptyKnownState(action.id));
                 break;
         }
-=======
-  has(id: RawCoID) {
-    return this.coValues.has(id);
-  }
->>>>>>> 9f0deeb3
 
-  dispatch(action: PeerKnownStateActions) {
-    switch (action.type) {
-      case "UPDATE_HEADER":
-        this.updateHeader(action.id, action.header);
-        break;
-      case "UPDATE_SESSION_COUNTER":
-        this.updateSessionCounter(action.id, action.sessionId, action.value);
-        break;
-      case "SET":
-        this.coValues.set(action.id, action.value);
-        break;
-      case "COMBINE_WITH":
-        this.combineWith(action.id, action.value);
-        break;
-      case "SET_AS_EMPTY":
-        this.coValues.set(action.id, emptyKnownState(action.id));
-        break;
+        this.triggerUpdate(action.id);
     }
 
-    this.triggerUpdate(action.id);
-  }
+    listeners = new Set<(id: RawCoID, knownState: CoValueKnownState) => void>();
 
-  listeners = new Set<(id: RawCoID, knownState: CoValueKnownState) => void>();
+    triggerUpdate(id: RawCoID) {
+        this.trigger(id, this.coValues.get(id) ?? emptyKnownState(id));
+    }
 
-  triggerUpdate(id: RawCoID) {
-    this.trigger(id, this.coValues.get(id) ?? emptyKnownState(id));
-  }
+    private trigger(id: RawCoID, knownState: CoValueKnownState) {
+        for (const listener of this.listeners) {
+            listener(id, knownState);
+        }
+    }
 
-  private trigger(id: RawCoID, knownState: CoValueKnownState) {
-    for (const listener of this.listeners) {
-      listener(id, knownState);
+    subscribe(listener: (id: RawCoID, knownState: CoValueKnownState) => void) {
+        this.listeners.add(listener);
+
+        return () => {
+            this.listeners.delete(listener);
+        };
     }
-  }
-
-  subscribe(listener: (id: RawCoID, knownState: CoValueKnownState) => void) {
-    this.listeners.add(listener);
-
-    return () => {
-      this.listeners.delete(listener);
-    };
-  }
 }