--- conflicted
+++ resolved
@@ -2,36 +2,31 @@
 import { CoValueCore, Transaction } from "./coValueCore.js";
 import { RawAccount, RawAccountID, RawProfile } from "./coValues/account.js";
 import { MapOpPayload } from "./coValues/coMap.js";
-import { EVERYONE, Everyone } from "./coValues/group.js";
+import { EVERYONE, Everyone, RawGroup } from "./coValues/group.js";
 import { KeyID } from "./crypto/crypto.js";
 import { AgentID, RawCoID, SessionID, TransactionID } from "./ids.js";
 import { parseJSON } from "./jsonStringify.js";
-<<<<<<< HEAD
-import { EVERYONE, Everyone, RawGroup } from "./coValues/group.js";
-=======
 import { JsonValue } from "./jsonValue.js";
 import { accountOrAgentIDfromSessionID } from "./typeUtils/accountOrAgentIDfromSessionID.js";
->>>>>>> d5f9c57e
 import { expectGroup } from "./typeUtils/expectGroup.js";
 
 export type PermissionsDef =
-  | { type: "group"; initialAdmin: RawAccountID | AgentID }
-  | { type: "ownedByGroup"; group: RawCoID }
-  | { type: "unsafeAllowAll" };
+    | { type: "group"; initialAdmin: RawAccountID | AgentID }
+    | { type: "ownedByGroup"; group: RawCoID }
+    | { type: "unsafeAllowAll" };
 
 export type Role =
-  | "reader"
-  | "writer"
-  | "admin"
-  | "revoked"
-  | "adminInvite"
-  | "writerInvite"
-  | "readerInvite";
+    | "reader"
+    | "writer"
+    | "admin"
+    | "revoked"
+    | "adminInvite"
+    | "writerInvite"
+    | "readerInvite";
 
 export function determineValidTransactions(
-  coValue: CoValueCore,
+    coValue: CoValueCore,
 ): { txID: TransactionID; tx: Transaction }[] {
-<<<<<<< HEAD
     if (coValue.header.ruleset.type === "group") {
         const initialAdmin = coValue.header.ruleset.initialAdmin;
         if (!initialAdmin) {
@@ -48,242 +43,11 @@
                 )
                 .getCurrentContent(),
         );
-=======
-  if (coValue.header.ruleset.type === "group") {
-    const allTransactionsSorted = [...coValue.sessionLogs.entries()].flatMap(
-      ([sessionID, sessionLog]) => {
-        return sessionLog.transactions.map((tx, txIndex) => ({
-          sessionID,
-          txIndex,
-          tx,
-        })) as {
-          sessionID: SessionID;
-          txIndex: number;
-          tx: Transaction;
-        }[];
-      },
-    );
-
-    allTransactionsSorted.sort((a, b) => {
-      return a.tx.madeAt - b.tx.madeAt;
-    });
-
-    const initialAdmin = coValue.header.ruleset.initialAdmin;
-
-    if (!initialAdmin) {
-      throw new Error("Group must have initialAdmin");
-    }
-
-    const memberState: {
-      [agent: RawAccountID | AgentID]: Role;
-      [EVERYONE]?: Role;
-    } = {};
-
-    const validTransactions: { txID: TransactionID; tx: Transaction }[] = [];
-
-    for (const { sessionID, txIndex, tx } of allTransactionsSorted) {
-      // console.log("before", { memberState, validTransactions });
-      const transactor = accountOrAgentIDfromSessionID(sessionID);
-
-      if (tx.privacy === "private") {
-        if (memberState[transactor] === "admin") {
-          validTransactions.push({
-            txID: { sessionID, txIndex },
-            tx,
-          });
-          continue;
-        } else {
-          console.warn("Only admins can make private transactions in groups");
-          continue;
-        }
-      }
-
-      let changes;
-
-      try {
-        changes = parseJSON(tx.changes);
-      } catch (e) {
-        console.warn(
-          coValue.id,
-          "Invalid JSON in transaction",
-          e,
-          tx,
-          JSON.stringify(tx.changes, (k, v) =>
-            k === "changes" || k === "encryptedChanges"
-              ? v.slice(0, 20) + "..."
-              : v,
-          ),
-        );
-        continue;
-      }
-
-      const change = changes[0] as
-        | MapOpPayload<RawAccountID | AgentID | Everyone, Role>
-        | MapOpPayload<"readKey", JsonValue>
-        | MapOpPayload<"profile", CoID<RawProfile>>;
-      if (changes.length !== 1) {
-        console.warn("Group transaction must have exactly one change");
-        continue;
-      }
-
-      if (change.op !== "set") {
-        console.warn("Group transaction must set a role or readKey");
-        continue;
-      }
-
-      if (change.key === "readKey") {
-        if (memberState[transactor] !== "admin") {
-          console.warn("Only admins can set readKeys");
-          continue;
-        }
-
-        validTransactions.push({ txID: { sessionID, txIndex }, tx });
-        continue;
-      } else if (change.key === "profile") {
-        if (memberState[transactor] !== "admin") {
-          console.warn("Only admins can set profile");
-          continue;
-        }
-
-        validTransactions.push({ txID: { sessionID, txIndex }, tx });
-        continue;
-      } else if (
-        isKeyForKeyField(change.key) ||
-        isKeyForAccountField(change.key)
-      ) {
-        if (
-          memberState[transactor] !== "admin" &&
-          memberState[transactor] !== "adminInvite" &&
-          memberState[transactor] !== "writerInvite" &&
-          memberState[transactor] !== "readerInvite"
-        ) {
-          console.warn("Only admins can reveal keys");
-          continue;
-        }
-
-        // TODO: check validity of agents who the key is revealed to?
-
-        validTransactions.push({ txID: { sessionID, txIndex }, tx });
-        continue;
-      }
-
-      const affectedMember = change.key;
-      const assignedRole = change.value;
-
-      if (
-        change.value !== "admin" &&
-        change.value !== "writer" &&
-        change.value !== "reader" &&
-        change.value !== "revoked" &&
-        change.value !== "adminInvite" &&
-        change.value !== "writerInvite" &&
-        change.value !== "readerInvite"
-      ) {
-        console.warn("Group transaction must set a valid role");
-        continue;
-      }
-
-      if (
-        affectedMember === EVERYONE &&
-        !(
-          change.value === "reader" ||
-          change.value === "writer" ||
-          change.value === "revoked"
-        )
-      ) {
-        console.warn("Everyone can only be set to reader, writer or revoked");
-        continue;
-      }
-
-      const isFirstSelfAppointment =
-        !memberState[transactor] &&
-        transactor === initialAdmin &&
-        change.op === "set" &&
-        change.key === transactor &&
-        change.value === "admin";
-
-      if (!isFirstSelfAppointment) {
-        if (memberState[transactor] === "admin") {
-          if (
-            memberState[affectedMember] === "admin" &&
-            affectedMember !== transactor &&
-            assignedRole !== "admin"
-          ) {
-            console.warn("Admins can only demote themselves.");
-            continue;
-          }
-        } else if (memberState[transactor] === "adminInvite") {
-          if (change.value !== "admin") {
-            console.warn("AdminInvites can only create admins.");
-            continue;
-          }
-        } else if (memberState[transactor] === "writerInvite") {
-          if (change.value !== "writer") {
-            console.warn("WriterInvites can only create writers.");
-            continue;
-          }
-        } else if (memberState[transactor] === "readerInvite") {
-          if (change.value !== "reader") {
-            console.warn("ReaderInvites can only create reader.");
-            continue;
-          }
-        } else {
-          console.warn(
-            "Group transaction must be made by current admin or invite",
-          );
-          continue;
-        }
-      }
-
-      memberState[affectedMember] = change.value;
-      validTransactions.push({ txID: { sessionID, txIndex }, tx });
-
-      // console.log("after", { memberState, validTransactions });
-    }
-
-    return validTransactions;
-  } else if (coValue.header.ruleset.type === "ownedByGroup") {
-    const groupContent = expectGroup(
-      coValue.node
-        .expectCoValueLoaded(
-          coValue.header.ruleset.group,
-          "Determining valid transaction in owned object but its group wasn't loaded",
-        )
-        .getCurrentContent(),
-    );
-
-    if (groupContent.type !== "comap") {
-      throw new Error("Group must be a map");
-    }
->>>>>>> d5f9c57e
-
-    return [...coValue.sessionLogs.entries()].flatMap(
-      ([sessionID, sessionLog]) => {
-        const transactor = accountOrAgentIDfromSessionID(sessionID);
-
-        return sessionLog.transactions
-          .filter((tx) => {
-            const groupAtTime = groupContent.atTime(tx.madeAt);
-            const effectiveTransactor =
-              transactor === groupContent.id &&
-              groupAtTime instanceof RawAccount
-                ? groupAtTime.currentAgentID().match(
-                    (agentID) => agentID,
-                    (e) => {
-                      console.error(
-                        "Error while determining current agent ID in valid transactions",
-                        e,
-                      );
-                      return undefined;
-                    },
-                  )
-                : transactor;
-
-            if (!effectiveTransactor) {
-              return false;
-            }
-
-<<<<<<< HEAD
+
+        if (groupContent.type !== "comap") {
+            throw new Error("Group must be a map");
+        }
+
         return [...coValue.sessionLogs.entries()].flatMap(
             ([sessionID, sessionLog]) => {
                 const transactor = accountOrAgentIDfromSessionID(sessionID);
@@ -332,37 +96,6 @@
                 (coValue.header.ruleset as { type: string }).type,
         );
     }
-=======
-            const transactorRoleAtTxTime =
-              groupAtTime.get(effectiveTransactor) || groupAtTime.get(EVERYONE);
-
-            return (
-              transactorRoleAtTxTime === "admin" ||
-              transactorRoleAtTxTime === "writer"
-            );
-          })
-          .map((tx, txIndex) => ({
-            txID: { sessionID: sessionID, txIndex },
-            tx,
-          }));
-      },
-    );
-  } else if (coValue.header.ruleset.type === "unsafeAllowAll") {
-    return [...coValue.sessionLogs.entries()].flatMap(
-      ([sessionID, sessionLog]) => {
-        return sessionLog.transactions.map((tx, txIndex) => ({
-          txID: { sessionID: sessionID, txIndex },
-          tx,
-        }));
-      },
-    );
-  } else {
-    throw new Error(
-      "Unknown ruleset type " +
-        (coValue.header.ruleset as { type: string }).type,
-    );
-  }
->>>>>>> d5f9c57e
 }
 
 function determineValidTransactionsForGroup(
@@ -406,9 +139,7 @@
                 });
                 continue;
             } else {
-                console.warn(
-                    "Only admins can make private transactions in groups",
-                );
+          console.warn("Only admins can make private transactions in groups");
                 continue;
             }
         }
@@ -523,9 +254,7 @@
                 change.value === "revoked"
             )
         ) {
-            console.warn(
-                "Everyone can only be set to reader, writer or revoked",
-            );
+        console.warn("Everyone can only be set to reader, writer or revoked");
             continue;
         }
 
@@ -598,13 +327,12 @@
 }
 
 export function isKeyForKeyField(co: string): co is `${KeyID}_for_${KeyID}` {
-  return co.startsWith("key_") && co.includes("_for_key");
+    return co.startsWith("key_") && co.includes("_for_key");
 }
 
 export function isKeyForAccountField(
-  co: string,
+    co: string,
 ): co is `${KeyID}_for_${RawAccountID | AgentID}` {
-<<<<<<< HEAD
     return (
         (co.startsWith("key_") &&
             (co.includes("_for_sealer") || co.includes("_for_co"))) ||
@@ -618,11 +346,4 @@
 
 function isChildExtension(key: string): key is `child_${CoID<RawGroup>}` {
     return key.startsWith("child_");
-=======
-  return (
-    (co.startsWith("key_") &&
-      (co.includes("_for_sealer") || co.includes("_for_co"))) ||
-    co.includes("_for_everyone")
-  );
->>>>>>> d5f9c57e
 }