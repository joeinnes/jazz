import { Histogram, ValueType, metrics } from "@opentelemetry/api";
import { IncomingMessagesQueue } from "./IncomingMessagesQueue.js";
import { PeerState } from "./PeerState.js";
import { SyncStateManager } from "./SyncStateManager.js";
import { CoValueCore } from "./coValueCore/coValueCore.js";
import { getDependedOnCoValuesFromRawData } from "./coValueCore/utils.js";
import { CoValueHeader, Transaction } from "./coValueCore/verifiedState.js";
import { Signature } from "./crypto/crypto.js";
import { RawCoID, SessionID } from "./ids.js";
import { LocalNode } from "./localNode.js";
import { logger } from "./logger.js";
import { CoValuePriority } from "./priority.js";
import { accountOrAgentIDfromSessionID } from "./typeUtils/accountOrAgentIDfromSessionID.js";
import { isAccountID } from "./typeUtils/isAccountID.js";

export type CoValueKnownState = {
  id: RawCoID;
  header: boolean;
  sessions: { [sessionID: SessionID]: number };
};

export function emptyKnownState(id: RawCoID): CoValueKnownState {
  return {
    id,
    header: false,
    sessions: {},
  };
}

export type SyncMessage =
  | LoadMessage
  | KnownStateMessage
  | NewContentMessage
  | DoneMessage;

export type LoadMessage = {
  action: "load";
} & CoValueKnownState;

export type KnownStateMessage = {
  action: "known";
  isCorrection?: boolean;
  asDependencyOf?: RawCoID;
} & CoValueKnownState;

export type NewContentMessage = {
  action: "content";
  id: RawCoID;
  header?: CoValueHeader;
  priority: CoValuePriority;
  new: {
    [sessionID: SessionID]: SessionNewContent;
  };
  expectContentUntil?: {
    [sessionID: SessionID]: number;
  };
};

export type SessionNewContent = {
  after: number;
  newTransactions: Transaction[];
  lastSignature: Signature;
};
export type DoneMessage = {
  action: "done";
  id: RawCoID;
};

export type PeerID = string;

export type DisconnectedError = "Disconnected";

export interface IncomingPeerChannel {
  close: () => void;
  onMessage: (callback: (msg: SyncMessage | DisconnectedError) => void) => void;
  onClose: (callback: () => void) => void;
}

export interface OutgoingPeerChannel {
  push: (msg: SyncMessage | DisconnectedError) => void;
  close: () => void;
  onClose: (callback: () => void) => void;
}

export interface Peer {
  id: PeerID;
  incoming: IncomingPeerChannel;
  outgoing: OutgoingPeerChannel;
  role: "server" | "client";
  priority?: number;
  deletePeerStateOnClose?: boolean;
}

export function combinedKnownStates(
  stateA: CoValueKnownState,
  stateB: CoValueKnownState,
): CoValueKnownState {
  const sessionStates: CoValueKnownState["sessions"] = {};

  const allSessions = new Set([
    ...Object.keys(stateA.sessions),
    ...Object.keys(stateB.sessions),
  ] as SessionID[]);

  for (const sessionID of allSessions) {
    const stateAValue = stateA.sessions[sessionID];
    const stateBValue = stateB.sessions[sessionID];

    sessionStates[sessionID] = Math.max(stateAValue || 0, stateBValue || 0);
  }

  return {
    id: stateA.id,
    header: stateA.header || stateB.header,
    sessions: sessionStates,
  };
}

export class SyncManager {
  peers: { [key: PeerID]: PeerState } = {};
  local: LocalNode;

  peersCounter = metrics.getMeter("cojson").createUpDownCounter("jazz.peers", {
    description: "Amount of connected peers",
    valueType: ValueType.INT,
    unit: "peer",
  });
  private transactionsSizeHistogram: Histogram;

  constructor(local: LocalNode) {
    this.local = local;
    this.syncState = new SyncStateManager(this);

    this.transactionsSizeHistogram = metrics
      .getMeter("cojson")
      .createHistogram("jazz.transactions.size", {
        description: "The size of transactions in a covalue",
        unit: "bytes",
        valueType: ValueType.INT,
      });
  }

  syncState: SyncStateManager;

  peersInPriorityOrder(): PeerState[] {
    return Object.values(this.peers).sort((a, b) => {
      const aPriority = a.priority || 0;
      const bPriority = b.priority || 0;

      return bPriority - aPriority;
    });
  }

  getPeers(): PeerState[] {
    return Object.values(this.peers);
  }

  getServerPeers(excludePeerId?: PeerID): PeerState[] {
    return this.getPeers().filter(
      (peer) =>
        peer.role === "server" && peer.id !== excludePeerId && !peer.closed,
    );
  }

  handleSyncMessage(msg: SyncMessage, peer: PeerState) {
    if (msg.id === undefined || msg.id === null) {
      logger.warn("Received sync message with undefined id", {
        msg,
      });
      return;
    } else if (!msg.id.startsWith("co_z")) {
      logger.warn("Received sync message with invalid id", {
        msg,
      });
      return;
    } else if (this.local.getCoValue(msg.id).isErroredInPeer(peer.id)) {
      logger.warn(
        `Skipping message ${msg.action} on errored coValue ${msg.id} from peer ${peer.id}`,
      );
      return;
    }

    // TODO: validate
    switch (msg.action) {
      case "load":
        return this.handleLoad(msg, peer);
      case "known":
        if (msg.isCorrection) {
          return this.handleCorrection(msg, peer);
        } else {
          return this.handleKnownState(msg, peer);
        }
      case "content":
        return this.handleNewContent(msg, peer);
      case "done":
        return;
      default:
        throw new Error(
          `Unknown message type ${(msg as { action: "string" }).action}`,
        );
    }
  }

  sendNewContentIncludingDependencies(
    id: RawCoID,
    peer: PeerState,
    seen: Set<RawCoID> = new Set(),
  ) {
    if (seen.has(id)) {
      return;
    }

    seen.add(id);

    const coValue = this.local.getCoValue(id);

    if (!coValue.isAvailable()) {
      return;
    }

    for (const dependency of coValue.getDependedOnCoValues()) {
      this.sendNewContentIncludingDependencies(dependency, peer, seen);
    }

    const newContentPieces = coValue.verified.newContentSince(
      peer.optimisticKnownStates.get(id),
    );

    if (newContentPieces) {
      for (const piece of newContentPieces) {
        this.trySendToPeer(peer, piece);
      }

      peer.combineOptimisticWith(id, coValue.knownState());
    } else if (!peer.toldKnownState.has(id)) {
      this.trySendToPeer(peer, {
        action: "known",
        ...coValue.knownStateWithStreaming(),
      });
    }

    peer.trackToldKnownState(id);
  }

  startPeerReconciliation(peer: PeerState) {
    const coValuesOrderedByDependency: CoValueCore[] = [];

    const gathered = new Set<string>();

    const buildOrderedCoValueList = (coValue: CoValueCore) => {
      if (gathered.has(coValue.id)) {
        return;
      }

      gathered.add(coValue.id);

      for (const id of coValue.getDependedOnCoValues()) {
        const coValue = this.local.getCoValue(id);

        if (coValue.isAvailable()) {
          buildOrderedCoValueList(coValue);
        }
      }

      coValuesOrderedByDependency.push(coValue);
    };

    for (const coValue of this.local.allCoValues()) {
      if (!coValue.isAvailable()) {
        // If the coValue is unavailable and we never tried this peer
        // we try to load it from the peer
        if (!peer.loadRequestSent.has(coValue.id)) {
          peer.trackLoadRequestSent(coValue.id);
          this.trySendToPeer(peer, {
            action: "load",
            header: false,
            id: coValue.id,
            sessions: {},
          });
        }
      } else {
        // Build the list of coValues ordered by dependency
        // so we can send the load message in the correct order
        buildOrderedCoValueList(coValue);
      }

      // Fill the missing known states with empty known states
      if (!peer.optimisticKnownStates.has(coValue.id)) {
        peer.setOptimisticKnownState(coValue.id, "empty");
      }
    }

    for (const coValue of coValuesOrderedByDependency) {
      /**
       * We send the load messages to:
       * - Subscribe to the coValue updates
       * - Start the sync process in case we or the other peer
       *   lacks some transactions
       */
      peer.trackLoadRequestSent(coValue.id);
      this.trySendToPeer(peer, {
        action: "load",
        ...coValue.knownState(),
      });
    }
  }

  messagesQueue = new IncomingMessagesQueue();
  pushMessage(incoming: SyncMessage, peer: PeerState) {
    this.messagesQueue.push(incoming, peer);

    if (this.messagesQueue.processing) {
      return;
    }

    this.messagesQueue.processQueue((msg, peer) => {
      this.handleSyncMessage(msg, peer);
    });
  }

  addPeer(peer: Peer) {
    const prevPeer = this.peers[peer.id];

    if (prevPeer && !prevPeer.closed) {
      prevPeer.gracefulShutdown();
    }

    const peerState = new PeerState(peer, prevPeer?.knownStates);
    this.peers[peer.id] = peerState;

    this.peersCounter.add(1, { role: peer.role });

    const unsubscribeFromKnownStatesUpdates = peerState.knownStates.subscribe(
      (id) => {
        this.syncState.triggerUpdate(peer.id, id);
      },
    );

    if (peerState.role === "server") {
      void this.startPeerReconciliation(peerState);
    }

    peerState.incoming.onMessage((msg) => {
      if (msg === "Disconnected") {
        peerState.gracefulShutdown();
        return;
      }

      this.pushMessage(msg, peerState);
    });

    peerState.addCloseListener(() => {
      unsubscribeFromKnownStatesUpdates();
      this.peersCounter.add(-1, { role: peer.role });

      if (peer.deletePeerStateOnClose && this.peers[peer.id] === peerState) {
        delete this.peers[peer.id];
      }
    });
  }

  trySendToPeer(peer: PeerState, msg: SyncMessage) {
    return peer.pushOutgoingMessage(msg);
  }

  /**
   * Handles the load message from a peer.
   *
   * Differences with the known state message:
   * - The load message triggers the CoValue loading process on the other peer
   * - The peer known state is stored as-is instead of being merged
   * - The load message always replies with a known state message
   */
  handleLoad(msg: LoadMessage, peer: PeerState) {
    /**
     * We use the msg sessions as source of truth for the known states
     *
     * This way we can track part of the data loss that may occur when the other peer is restarted
     *
     */
    peer.setKnownState(msg.id, knownStateIn(msg));
    const coValue = this.local.getCoValue(msg.id);

    if (coValue.isAvailable()) {
      this.sendNewContentIncludingDependencies(msg.id, peer);
      return;
    }

    const peers = this.getServerPeers(peer.id);

    coValue.load(peers);

    const handleLoadResult = () => {
      if (coValue.isAvailable()) {
        this.sendNewContentIncludingDependencies(msg.id, peer);
        return;
      }

      peer.trackToldKnownState(msg.id);
      this.trySendToPeer(peer, {
        action: "known",
        id: msg.id,
        header: false,
        sessions: {},
      });
    };

    if (peers.length > 0 || this.local.storage) {
      coValue.waitForAvailableOrUnavailable().then(handleLoadResult);
    } else {
      handleLoadResult();
    }
  }

  handleKnownState(msg: KnownStateMessage, peer: PeerState) {
    const coValue = this.local.getCoValue(msg.id);

    peer.combineWith(msg.id, knownStateIn(msg));

    // The header is a boolean value that tells us if the other peer do have information about the header.
    // If it's false in this point it means that the coValue is unavailable on the other peer.
    const availableOnPeer = peer.optimisticKnownStates.get(msg.id)?.header;

    if (!availableOnPeer) {
      coValue.markNotFoundInPeer(peer.id);
    }

    if (coValue.isAvailable()) {
      this.sendNewContentIncludingDependencies(msg.id, peer);
    }
  }

  recordTransactionsSize(newTransactions: Transaction[], source: string) {
    for (const tx of newTransactions) {
      const txLength =
        tx.privacy === "private"
          ? tx.encryptedChanges.length
          : tx.changes.length;

      this.transactionsSizeHistogram.record(txLength, {
        source,
      });
    }
  }

<<<<<<< HEAD
  handleNewContent(
    msg: NewContentMessage,
    from: PeerState | "storage" | "import",
  ) {
=======
  handleNewContent(msg: NewContentMessage, from: PeerState | "storage") {
>>>>>>> 55cb83e6
    const coValue = this.local.getCoValue(msg.id);
    const peer = from === "storage" ? undefined : from;

    const peer = from === "storage" || from === "import" ? undefined : from;
    const sourceRole =
      from === "storage"
        ? "storage"
        : from === "import"
          ? "import"
          : peer?.role;

    if (!coValue.hasVerifiedContent()) {
      if (!msg.header) {
        if (peer) {
          this.trySendToPeer(peer, {
            action: "known",
            isCorrection: true,
            id: msg.id,
            header: false,
            sessions: {},
          });
        } else {
          logger.error(
            "Received new content with no header on a missing CoValue",
            {
              id: msg.id,
            },
          );
        }
        return;
      }

      const sessionIDs = Object.keys(msg.new) as SessionID[];
      const transactions = Object.values(msg.new).map(
        (content) => content.newTransactions,
      );

      for (const dependency of getDependedOnCoValuesFromRawData(
        msg.id,
        msg.header,
        sessionIDs,
        transactions,
      )) {
        const dependencyCoValue = this.local.getCoValue(dependency);

        if (!dependencyCoValue.hasVerifiedContent()) {
          coValue.markMissingDependency(dependency);

          const peers = this.getServerPeers();

          // if the peer that sent the content is a client, we add it to the list of peers
          // to also ask them for the dependency
          if (peer?.role === "client") {
            peers.push(peer);
          }

          dependencyCoValue.load(peers);
        } else if (!dependencyCoValue.isAvailable()) {
          coValue.markMissingDependency(dependency);
        }
      }

      peer?.updateHeader(msg.id, true);
      coValue.provideHeader(
        msg.header,
        peer?.id ?? "storage",
        msg.expectContentUntil,
      );

      if (msg.expectContentUntil) {
        peer?.combineWith(msg.id, {
          id: msg.id,
          header: true,
          sessions: msg.expectContentUntil,
        });
      }
    }

    if (!coValue.hasVerifiedContent()) {
      throw new Error(
        "Unreachable: CoValue should always have a verified state at this point",
      );
    }

    let invalidStateAssumed = false;

    for (const [sessionID, newContentForSession] of Object.entries(msg.new) as [
      SessionID,
      SessionNewContent,
    ][]) {
      const ourKnownTxIdx =
        coValue.verified.sessions.get(sessionID)?.transactions.length;
      const theirFirstNewTxIdx = newContentForSession.after;

      if ((ourKnownTxIdx || 0) < theirFirstNewTxIdx) {
        invalidStateAssumed = true;
        continue;
      }

      const alreadyKnownOffset = ourKnownTxIdx
        ? ourKnownTxIdx - theirFirstNewTxIdx
        : 0;

      const newTransactions =
        newContentForSession.newTransactions.slice(alreadyKnownOffset);

      if (newTransactions.length === 0) {
        continue;
      }

      const accountId = accountOrAgentIDfromSessionID(sessionID);

      if (isAccountID(accountId)) {
        const account = this.local.getCoValue(accountId);

        // We can't verify the transaction without the account, so we delay the session content handling until the account is available
        if (!account.isAvailable()) {
          // This covers the case where we are getting a new session on an already loaded coValue
          // where we need to load the account to get their public key
          if (!coValue.missingDependencies.has(accountId)) {
            const peers = this.getServerPeers();

            if (peer?.role === "client") {
              // if the peer that sent the content is a client, we add it to the list of peers
              // to also ask them for the dependency
              peers.push(peer);
            }

            account.load(peers);
          }

          // We need to wait for the account to be available before we can verify the transaction
          // Currently doing this by delaying the handleNewContent for the session to when we have the account
          //
          // This is not the best solution, because the knownState is not updated and the ACK response will be given
          // by excluding the session.
          // This is good enough implementation for now because the only case for the account to be missing are out-of-order
          // dependencies push, so the gap should be short lived.
          //
          // When we are going to have sharded-peers we should revisit this, and store unverified sessions that are considered as part of the
          // knwonState, but not actively used until they can be verified.
          void account.waitForAvailable().then(() => {
            this.handleNewContent(
              {
                action: "content",
                id: coValue.id,
                new: {
                  [sessionID]: newContentForSession,
                },
                priority: msg.priority,
              },
              from,
            );
          });
          continue;
        }
      }

      const result = coValue.tryAddTransactions(
        sessionID,
        newTransactions,
        undefined,
        newContentForSession.lastSignature,
        "immediate",
      );

      if (result.isErr()) {
        if (peer) {
          logger.error("Failed to add transactions", {
            peerId: peer.id,
            peerRole: peer.role,
            id: msg.id,
            err: result.error,
          });
          coValue.markErrored(peer.id, result.error);
        } else {
          logger.error("Failed to add transactions from storage", {
            id: msg.id,
            err: result.error,
          });
        }
        continue;
      }

      if (sourceRole && sourceRole !== "import") {
        this.recordTransactionsSize(newTransactions, sourceRole);
      }

      peer?.updateSessionCounter(
        msg.id,
        sessionID,
        newContentForSession.after +
          newContentForSession.newTransactions.length,
      );
    }

    if (invalidStateAssumed) {
      if (peer) {
        this.trySendToPeer(peer, {
          action: "known",
          isCorrection: true,
          ...coValue.knownState(),
        });
        peer.trackToldKnownState(msg.id);
      } else {
        logger.error(
          "Invalid state assumed when handling new content from storage",
          {
            id: msg.id,
          },
        );
      }
    } else if (peer) {
      /**
       * We are sending a known state message to the peer to acknowledge the
       * receipt of the new content.
       *
       * This way the sender knows that the content has been received and applied
       * and can update their peer's knownState accordingly.
       */
      this.trySendToPeer(peer, {
        action: "known",
        ...coValue.knownState(),
      });
      peer.trackToldKnownState(msg.id);
    }

<<<<<<< HEAD
    const isContentFromStorage = from === "storage";
=======
>>>>>>> 55cb83e6
    const syncedPeers = [];

    if (from !== "storage") {
      this.storeCoValue(coValue, [msg]);
    }

    for (const peer of this.peersInPriorityOrder()) {
      /**
       * We sync the content against the source peer if it is a client or server peers
       * to upload any content that is available on the current node and not on the source peer.
       */
      if (peer.closed) continue;
      if (coValue.isErroredInPeer(peer.id)) continue;

      // We directly forward the new content to peers that have an active subscription
      if (peer.optimisticKnownStates.has(coValue.id)) {
        this.sendNewContentIncludingDependencies(coValue.id, peer);
        syncedPeers.push(peer);
      } else if (
        peer.role === "server" &&
        !peer.loadRequestSent.has(coValue.id)
      ) {
        const state = coValue.getStateForPeer(peer.id)?.type;

        // Check if there is a inflight load operation and we
        // are waiting for other peers to send the load request
        if (state === "unknown" || state === undefined) {
          // Sending a load message to the peer to get to know how much content is missing
          // before sending the new content
          this.trySendToPeer(peer, {
            action: "load",
            ...coValue.knownStateWithStreaming(),
          });
          peer.trackLoadRequestSent(coValue.id);
          syncedPeers.push(peer);
        }
      }
    }

    for (const peer of syncedPeers) {
      this.syncState.triggerUpdate(peer.id, coValue.id);
    }
  }

  handleCorrection(msg: KnownStateMessage, peer: PeerState) {
    peer.setKnownState(msg.id, knownStateIn(msg));

    return this.sendNewContentIncludingDependencies(msg.id, peer);
  }

  dirtyCoValuesTrackingSets: Set<Set<RawCoID>> = new Set();
  trackDirtyCoValues() {
    const trackingSet = new Set<RawCoID>();

    this.dirtyCoValuesTrackingSets.add(trackingSet);

    return {
      done: () => {
        this.dirtyCoValuesTrackingSets.delete(trackingSet);

        return trackingSet;
      },
    };
  }

  requestedSyncs = new Set<RawCoID>();
  requestCoValueSync(coValue: CoValueCore) {
    if (this.requestedSyncs.has(coValue.id)) {
      return;
    }

    for (const trackingSet of this.dirtyCoValuesTrackingSets) {
      trackingSet.add(coValue.id);
    }

    queueMicrotask(() => {
      if (this.requestedSyncs.has(coValue.id)) {
        this.syncCoValue(coValue);
      }
    });

    this.requestedSyncs.add(coValue.id);
  }

  storeCoValue(coValue: CoValueCore, data: NewContentMessage[] | undefined) {
    const storage = this.local.storage;

    if (!storage || !data) return;

    // Try to store the content as-is for performance
    // In case that some transactions are missing, a correction will be requested, but it's an edge case
    storage.store(data, (correction) => {
      if (!coValue.hasVerifiedContent()) return;

      const newContentPieces = coValue.verified.newContentSince(correction);

      if (!newContentPieces) return;

      storage.store(newContentPieces, (response) => {
        logger.error(
          "Correction requested by storage after sending a correction content",
          {
            response,
            knownState: coValue.knownState(),
          },
        );
      });
    });
  }

  syncCoValue(coValue: CoValueCore) {
    this.requestedSyncs.delete(coValue.id);

    if (this.local.storage && coValue.hasVerifiedContent()) {
      const knownState = this.local.storage.getKnownState(coValue.id);
      const newContentPieces = coValue.verified.newContentSince(knownState);

      this.storeCoValue(coValue, newContentPieces);
    }

    for (const peer of this.peersInPriorityOrder()) {
      if (peer.closed) continue;
      if (coValue.isErroredInPeer(peer.id)) continue;

      // Only subscribed CoValues are synced to clients
      if (
        peer.role === "client" &&
        !peer.optimisticKnownStates.has(coValue.id)
      ) {
        continue;
      }

      this.sendNewContentIncludingDependencies(coValue.id, peer);
    }

    for (const peer of this.getPeers()) {
      this.syncState.triggerUpdate(peer.id, coValue.id);
    }
  }

  waitForSyncWithPeer(peerId: PeerID, id: RawCoID, timeout: number) {
    const { syncState } = this;
    const currentSyncState = syncState.getCurrentSyncState(peerId, id);

    const isTheConditionAlreadyMet = currentSyncState.uploaded;

    if (isTheConditionAlreadyMet) {
      return;
    }

    const peerState = this.peers[peerId];

    // The peer has been closed, so it isn't possible to sync
    if (!peerState || peerState.closed) {
      return;
    }

    // The client isn't subscribed to the coValue, so we won't sync it
    if (
      peerState.role === "client" &&
      !peerState.optimisticKnownStates.has(id)
    ) {
      return;
    }

    return new Promise((resolve, reject) => {
      const unsubscribe = this.syncState.subscribeToPeerUpdates(
        peerId,
        (knownState, syncState) => {
          if (syncState.uploaded && knownState.id === id) {
            resolve(true);
            unsubscribe?.();
            clearTimeout(timeoutId);
          }
        },
      );

      const timeoutId = setTimeout(() => {
        reject(new Error(`Timeout waiting for sync on ${peerId}/${id}`));
        unsubscribe?.();
      }, timeout);
    });
  }

  waitForStorageSync(id: RawCoID) {
    return this.local.storage?.waitForSync(id, this.local.getCoValue(id));
  }

  waitForSync(id: RawCoID, timeout = 30_000) {
    const peers = this.getPeers();

    return Promise.all(
      peers
        .map((peer) => this.waitForSyncWithPeer(peer.id, id, timeout))
        .concat(this.waitForStorageSync(id)),
    );
  }

  waitForAllCoValuesSync(timeout = 60_000) {
    const coValues = this.local.allCoValues();
    const validCoValues = Array.from(coValues).filter(
      (coValue) =>
        coValue.loadingState === "available" ||
        coValue.loadingState === "loading",
    );

    return Promise.all(
      validCoValues.map((coValue) => this.waitForSync(coValue.id, timeout)),
    );
  }

  gracefulShutdown() {
    for (const peer of Object.values(this.peers)) {
      peer.gracefulShutdown();
    }
  }
}

function knownStateIn(msg: LoadMessage | KnownStateMessage) {
  return {
    id: msg.id,
    header: msg.header,
    sessions: msg.sessions,
  };
}<|MERGE_RESOLUTION|>--- conflicted
+++ resolved
@@ -443,17 +443,11 @@
     }
   }
 
-<<<<<<< HEAD
   handleNewContent(
     msg: NewContentMessage,
     from: PeerState | "storage" | "import",
   ) {
-=======
-  handleNewContent(msg: NewContentMessage, from: PeerState | "storage") {
->>>>>>> 55cb83e6
     const coValue = this.local.getCoValue(msg.id);
-    const peer = from === "storage" ? undefined : from;
-
     const peer = from === "storage" || from === "import" ? undefined : from;
     const sourceRole =
       from === "storage"
@@ -678,10 +672,6 @@
       peer.trackToldKnownState(msg.id);
     }
 
-<<<<<<< HEAD
-    const isContentFromStorage = from === "storage";
-=======
->>>>>>> 55cb83e6
     const syncedPeers = [];
 
     if (from !== "storage") {
