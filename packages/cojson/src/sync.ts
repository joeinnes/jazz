--- conflicted
+++ resolved
@@ -21,7 +21,6 @@
   };
 }
 
-<<<<<<< HEAD
 export function knownStateIn(msg: LoadMessage | KnownStateMessage) {
   return {
     id: msg.id,
@@ -34,8 +33,6 @@
   return e instanceof Error ? e.message : "Unknown error";
 }
 
-=======
->>>>>>> 051e6c49
 export type SyncMessage =
   | LoadMessage
   | KnownStateMessage
@@ -150,165 +147,10 @@
 
   getServerAndStoragePeers(excludePeerId?: PeerID): Peer[] {
     return this.peersInPriorityOrder().filter(
-<<<<<<< HEAD
       (peer) =>
         (peer.role === "server" || peer.role === "storage") &&
         peer.id !== excludePeerId,
     );
-=======
-      (peer) => peer.isServerOrStoragePeer() && peer.id !== excludePeerId,
-    );
-  }
-
-  async handleSyncMessage(msg: SyncMessage, peer: PeerState) {
-    if (peer.erroredCoValues.has(msg.id)) {
-      logger.warn(
-        `Skipping message ${msg.action} on errored coValue ${msg.id} from peer ${peer.id}`,
-      );
-      return;
-    } else if (msg.id === undefined) {
-      logger.info("Received sync message with undefined id", {
-        msg,
-      });
-      return;
-    } else if (!msg.id.startsWith("co_z")) {
-      logger.info("Received sync message with invalid id", {
-        msg,
-      });
-      return;
-    }
-
-    // TODO: validate
-    switch (msg.action) {
-      case "load":
-        return await this.handleLoad(msg, peer);
-      case "known":
-        if (msg.isCorrection) {
-          return await this.handleCorrection(msg, peer);
-        } else {
-          return await this.handleKnownState(msg, peer);
-        }
-      case "content":
-        // await new Promise<void>((resolve) => setTimeout(resolve, 0));
-        return await this.handleNewContent(msg, peer);
-      case "done":
-        return await this.handleUnsubscribe(msg);
-      default:
-        throw new Error(
-          `Unknown message type ${(msg as { action: "string" }).action}`,
-        );
-    }
-  }
-
-  async subscribeToIncludingDependencies(id: RawCoID, peer: PeerState) {
-    const entry = this.local.coValuesStore.get(id);
-
-    if (entry.state.type !== "available") {
-      entry.loadFromPeers([peer]).catch((e: unknown) => {
-        logger.error("Error sending load", { err: e });
-      });
-      return;
-    }
-
-    const coValue = entry.state.coValue;
-
-    for (const id of coValue.getDependedOnCoValues()) {
-      await this.subscribeToIncludingDependencies(id, peer);
-    }
-
-    if (!peer.toldKnownState.has(id)) {
-      peer.toldKnownState.add(id);
-      this.trySendToPeer(peer, {
-        action: "load",
-        ...coValue.knownState(),
-      }).catch((e: unknown) => {
-        logger.error("Error sending load", { err: e });
-      });
-    }
-  }
-
-  async tellUntoldKnownStateIncludingDependencies(
-    id: RawCoID,
-    peer: PeerState,
-    asDependencyOf?: RawCoID,
-  ) {
-    const coValue = this.local.expectCoValueLoaded(id);
-
-    await Promise.all(
-      coValue
-        .getDependedOnCoValues()
-        .map((dependentCoID) =>
-          this.tellUntoldKnownStateIncludingDependencies(
-            dependentCoID,
-            peer,
-            asDependencyOf || id,
-          ),
-        ),
-    );
-
-    if (!peer.toldKnownState.has(id)) {
-      this.trySendToPeer(peer, {
-        action: "known",
-        asDependencyOf,
-        ...coValue.knownState(),
-      }).catch((e: unknown) => {
-        logger.error("Error sending known state", { err: e });
-      });
-
-      peer.toldKnownState.add(id);
-    }
-  }
-
-  async sendNewContentIncludingDependencies(id: RawCoID, peer: PeerState) {
-    const coValue = this.local.expectCoValueLoaded(id);
-
-    await Promise.all(
-      coValue
-        .getDependedOnCoValues()
-        .map((id) => this.sendNewContentIncludingDependencies(id, peer)),
-    );
-
-    const newContentPieces = coValue.newContentSince(
-      peer.optimisticKnownStates.get(id),
-    );
-
-    if (newContentPieces) {
-      const optimisticKnownStateBefore =
-        peer.optimisticKnownStates.get(id) || emptyKnownState(id);
-
-      const sendPieces = async () => {
-        let lastYield = performance.now();
-        for (const [_i, piece] of newContentPieces.entries()) {
-          this.trySendToPeer(peer, piece).catch((e: unknown) => {
-            logger.error("Error sending content piece", { err: e });
-          });
-
-          if (performance.now() - lastYield > 10) {
-            await new Promise<void>((resolve) => {
-              setTimeout(resolve, 0);
-            });
-            lastYield = performance.now();
-          }
-        }
-      };
-
-      sendPieces().catch((e) => {
-        logger.error("Error sending new content piece, retrying", { err: e });
-        peer.optimisticKnownStates.dispatch({
-          type: "SET",
-          id,
-          value: optimisticKnownStateBefore ?? emptyKnownState(id),
-        });
-        return this.sendNewContentIncludingDependencies(id, peer);
-      });
-
-      peer.optimisticKnownStates.dispatch({
-        type: "COMBINE_WITH",
-        id,
-        value: coValue.knownState(),
-      });
-    }
->>>>>>> 051e6c49
   }
 
   addPeer(peer: Peer) {
@@ -376,364 +218,6 @@
       });
   }
 
-<<<<<<< HEAD
-=======
-  trySendToPeer(peer: PeerState, msg: SyncMessage) {
-    return peer.pushOutgoingMessage(msg);
-  }
-
-  async handleLoad(msg: LoadMessage, peer: PeerState) {
-    peer.dispatchToKnownStates({
-      type: "SET",
-      id: msg.id,
-      value: knownStateIn(msg),
-    });
-    const entry = this.local.coValuesStore.get(msg.id);
-
-    if (entry.state.type === "unknown" || entry.state.type === "unavailable") {
-      const eligiblePeers = this.getServerAndStoragePeers(peer.id);
-
-      if (eligiblePeers.length === 0) {
-        // If the load request contains a header or any session data
-        // and we don't have any eligible peers to load the coValue from
-        // we try to load it from the sender because it is the only place
-        // where we can get informations about the coValue
-        if (msg.header || Object.keys(msg.sessions).length > 0) {
-          entry.loadFromPeers([peer]).catch((e) => {
-            logger.error("Error loading coValue in handleLoad", { err: e });
-          });
-        } else {
-          // We don't have any eligible peers to load the coValue from
-          // so we send a known state back to the sender to let it know
-          // that the coValue is unavailable
-          this.trySendToPeer(peer, {
-            action: "known",
-            id: msg.id,
-            header: false,
-            sessions: {},
-          }).catch((e) => {
-            logger.error("Error sending known state back", { err: e });
-          });
-        }
-
-        return;
-      } else {
-        this.local.loadCoValueCore(msg.id, peer.id).catch((e) => {
-          logger.error("Error loading coValue in handleLoad", { err: e });
-        });
-      }
-    }
-
-    if (entry.state.type === "loading") {
-      // We need to return from handleLoad immediately and wait for the CoValue to be loaded
-      // in a new task, otherwise we might block further incoming content messages that would
-      // resolve the CoValue as available. This can happen when we receive fresh
-      // content from a client, but we are a server with our own upstream server(s)
-      entry
-        .getCoValue()
-        .then(async (value) => {
-          if (value === "unavailable") {
-            peer.dispatchToKnownStates({
-              type: "SET",
-              id: msg.id,
-              value: knownStateIn(msg),
-            });
-            peer.toldKnownState.add(msg.id);
-
-            this.trySendToPeer(peer, {
-              action: "known",
-              id: msg.id,
-              header: false,
-              sessions: {},
-            }).catch((e) => {
-              logger.error("Error sending known state back", { err: e });
-            });
-
-            return;
-          }
-
-          await this.tellUntoldKnownStateIncludingDependencies(msg.id, peer);
-          await this.sendNewContentIncludingDependencies(msg.id, peer);
-        })
-        .catch((e) => {
-          logger.error("Error loading coValue in handleLoad loading state", {
-            err: e,
-          });
-        });
-    } else if (entry.state.type === "unavailable") {
-      this.trySendToPeer(peer, {
-        action: "known",
-        id: msg.id,
-        header: false,
-        sessions: {},
-      });
-    }
-
-    if (entry.state.type === "available") {
-      await this.tellUntoldKnownStateIncludingDependencies(msg.id, peer);
-      await this.sendNewContentIncludingDependencies(msg.id, peer);
-    }
-  }
-
-  async handleKnownState(msg: KnownStateMessage, peer: PeerState) {
-    const entry = this.local.coValuesStore.get(msg.id);
-
-    peer.dispatchToKnownStates({
-      type: "COMBINE_WITH",
-      id: msg.id,
-      value: knownStateIn(msg),
-    });
-
-    if (entry.state.type === "unknown" || entry.state.type === "unavailable") {
-      if (msg.asDependencyOf) {
-        const dependencyEntry = this.local.coValuesStore.get(
-          msg.asDependencyOf,
-        );
-
-        if (
-          dependencyEntry.state.type === "available" ||
-          dependencyEntry.state.type === "loading"
-        ) {
-          this.local
-            .loadCoValueCore(
-              msg.id,
-              peer.role === "storage" ? undefined : peer.id,
-            )
-            .catch((e) => {
-              logger.error(
-                `Error loading coValue ${msg.id} to create loading state, as dependency of ${msg.asDependencyOf}`,
-                { err: e },
-              );
-            });
-        }
-      }
-    }
-
-    // The header is a boolean value that tells us if the other peer do have information about the header.
-    // If it's false in this point it means that the coValue is unavailable on the other peer.
-    if (entry.state.type !== "available") {
-      const availableOnPeer = peer.optimisticKnownStates.get(msg.id)?.header;
-
-      if (!availableOnPeer) {
-        entry.dispatch({
-          type: "not-found-in-peer",
-          peerId: peer.id,
-        });
-      }
-
-      return;
-    }
-
-    if (entry.state.type === "available") {
-      await this.tellUntoldKnownStateIncludingDependencies(msg.id, peer);
-      await this.sendNewContentIncludingDependencies(msg.id, peer);
-    }
-  }
-
-  async handleNewContent(msg: NewContentMessage, peer: PeerState) {
-    const entry = this.local.coValuesStore.get(msg.id);
-
-    let coValue: CoValueCore;
-
-    /**
-     * The new content might come while the coValue is loading or is not loaded yet.
-     *
-     * This might happen when we restart the server because:
-     * - The client known state assumes that the coValue is available on the server
-     * - The server might not have loaded the coValue yet because it was not requested
-     *
-     * In this case we need to load the coValue from the storage or other peers.
-     *
-     * If this load fails we send a correction request, because the client has the wrong assumption that
-     * we have the coValue while we don't.
-     */
-    if (entry.state.type !== "available" && !msg.header) {
-      await this.local.loadCoValueCore(msg.id, peer.id);
-    }
-
-    if (entry.state.type !== "available") {
-      if (!msg.header) {
-        this.trySendToPeer(peer, {
-          action: "known",
-          isCorrection: true,
-          id: msg.id,
-          header: false,
-          sessions: {},
-        }).catch((e) => {
-          logger.error("Error sending known state correction", {
-            peerId: peer.id,
-            peerRole: peer.role,
-            err: e,
-          });
-        });
-        return;
-      }
-
-      peer.dispatchToKnownStates({
-        type: "UPDATE_HEADER",
-        id: msg.id,
-        header: true,
-      });
-
-      coValue = new CoValueCore(msg.header, this.local);
-
-      entry.dispatch({
-        type: "available",
-        coValue,
-      });
-    } else {
-      coValue = entry.state.coValue;
-    }
-
-    let invalidStateAssumed = false;
-
-    for (const [sessionID, newContentForSession] of Object.entries(msg.new) as [
-      SessionID,
-      SessionNewContent,
-    ][]) {
-      const ourKnownTxIdx =
-        coValue.sessionLogs.get(sessionID)?.transactions.length;
-      const theirFirstNewTxIdx = newContentForSession.after;
-
-      if ((ourKnownTxIdx || 0) < theirFirstNewTxIdx) {
-        invalidStateAssumed = true;
-        continue;
-      }
-
-      const alreadyKnownOffset = ourKnownTxIdx
-        ? ourKnownTxIdx - theirFirstNewTxIdx
-        : 0;
-
-      const newTransactions =
-        newContentForSession.newTransactions.slice(alreadyKnownOffset);
-
-      if (newTransactions.length === 0) {
-        continue;
-      }
-
-      const result = coValue.tryAddTransactions(
-        sessionID,
-        newTransactions,
-        undefined,
-        newContentForSession.lastSignature,
-      );
-
-      if (result.isErr()) {
-        logger.error("Failed to add transactions", {
-          peerId: peer.id,
-          peerRole: peer.role,
-          id: msg.id,
-          err: result.error,
-        });
-        peer.erroredCoValues.set(msg.id, result.error);
-        continue;
-      }
-
-      peer.dispatchToKnownStates({
-        type: "UPDATE_SESSION_COUNTER",
-        id: msg.id,
-        sessionId: sessionID,
-        value:
-          newContentForSession.after +
-          newContentForSession.newTransactions.length,
-      });
-    }
-
-    if (invalidStateAssumed) {
-      this.trySendToPeer(peer, {
-        action: "known",
-        isCorrection: true,
-        ...coValue.knownState(),
-      }).catch((e) => {
-        logger.error("Error sending known state correction", {
-          peerId: peer.id,
-          peerRole: peer.role,
-          err: e,
-        });
-      });
-    } else {
-      /**
-       * We are sending a known state message to the peer to acknowledge the
-       * receipt of the new content.
-       *
-       * This way the sender knows that the content has been received and applied
-       * and can update their peer's knownState accordingly.
-       */
-      this.trySendToPeer(peer, {
-        action: "known",
-        ...coValue.knownState(),
-      }).catch((e: unknown) => {
-        logger.error("Error sending known state", {
-          peerId: peer.id,
-          peerRole: peer.role,
-          err: e,
-        });
-      });
-    }
-
-    /**
-     * We do send a correction/ack message before syncing to give an immediate
-     * response to the peers that are waiting for confirmation that a coValue is
-     * fully synced
-     */
-    await this.syncCoValue(coValue);
-  }
-
-  async handleCorrection(msg: KnownStateMessage, peer: PeerState) {
-    peer.dispatchToKnownStates({
-      type: "SET",
-      id: msg.id,
-      value: knownStateIn(msg),
-    });
-
-    return this.sendNewContentIncludingDependencies(msg.id, peer);
-  }
-
-  handleUnsubscribe(_msg: DoneMessage) {
-    throw new Error("Method not implemented.");
-  }
-
-  async syncCoValue(coValue: CoValueCore) {
-    if (this.requestedSyncs[coValue.id]) {
-      this.requestedSyncs[coValue.id]!.nRequestsThisTick++;
-      return this.requestedSyncs[coValue.id]!.done;
-    } else {
-      const done = new Promise<void>((resolve) => {
-        queueMicrotask(async () => {
-          delete this.requestedSyncs[coValue.id];
-          await this.actuallySyncCoValue(coValue);
-          resolve();
-        });
-      });
-      const entry = {
-        done,
-        nRequestsThisTick: 1,
-      };
-      this.requestedSyncs[coValue.id] = entry;
-      return done;
-    }
-  }
-
-  async actuallySyncCoValue(coValue: CoValueCore) {
-    for (const peer of this.peersInPriorityOrder()) {
-      if (peer.closed) continue;
-      if (peer.erroredCoValues.has(coValue.id)) continue;
-
-      if (peer.optimisticKnownStates.has(coValue.id)) {
-        await this.tellUntoldKnownStateIncludingDependencies(coValue.id, peer);
-        await this.sendNewContentIncludingDependencies(coValue.id, peer);
-      } else if (peer.isServerOrStoragePeer()) {
-        await this.subscribeToIncludingDependencies(coValue.id, peer);
-        await this.sendNewContentIncludingDependencies(coValue.id, peer);
-      }
-    }
-
-    for (const peer of this.getPeers()) {
-      this.syncState.triggerUpdate(peer.id, coValue.id);
-    }
-  }
-
->>>>>>> 051e6c49
   async waitForSyncWithPeer(peerId: PeerID, id: RawCoID, timeout: number) {
     const { syncState } = this;
     const currentSyncState = syncState.getCurrentSyncState(peerId, id);
