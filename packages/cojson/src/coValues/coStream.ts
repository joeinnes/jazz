import { base64URLtoBytes, bytesToBase64url } from "../base64url.js";
import { CoID, RawCoValue } from "../coValue.js";
import { CoValueCore } from "../coValueCore.js";
import { AgentID, SessionID, TransactionID } from "../ids.js";
import { JsonObject, JsonValue } from "../jsonValue.js";
import { logger } from "../logger.js";
import { CoValueKnownState } from "../sync.js";
import { accountOrAgentIDfromSessionID } from "../typeUtils/accountOrAgentIDfromSessionID.js";
import { isAccountID } from "../typeUtils/isAccountID.js";
import { isCoValue } from "../typeUtils/isCoValue.js";
import { RawAccountID } from "./account.js";
import { RawGroup } from "./group.js";

export type BinaryStreamInfo = {
  mimeType: string;
  fileName?: string;
  totalSizeBytes?: number;
};

export type BinaryStreamStart = {
  type: "start";
} & BinaryStreamInfo;

export type BinaryStreamChunk = {
  type: "chunk";
  chunk: `binary_U${string}`;
};

export type BinaryStreamEnd = {
  type: "end";
};

export type BinaryCoStreamMeta = JsonObject & { type: "binary" };

export type BinaryStreamItem =
  | BinaryStreamStart
  | BinaryStreamChunk
  | BinaryStreamEnd;

export type CoStreamItem<Item extends JsonValue> = {
  value: Item;
  tx: TransactionID;
  madeAt: number;
};

export class RawCoStreamView<
  Item extends JsonValue = JsonValue,
  Meta extends JsonObject | null = JsonObject | null,
> implements RawCoValue
{
  id: CoID<this>;
  type = "costream" as const;
  core: CoValueCore;
  items: {
    [key: SessionID]: CoStreamItem<Item>[];
  };
  /** @internal */
  knownTransactions: CoValueKnownState["sessions"];
<<<<<<< HEAD
  totalKnownTransactions = 0;
=======
>>>>>>> 15996ced
  totalValidTransactions = 0;
  readonly _item!: Item;

  constructor(core: CoValueCore) {
    this.id = core.id as CoID<this>;
    this.core = core;
    this.items = {};
    this.knownTransactions = {};
    this.processNewTransactions();
  }

  get headerMeta(): Meta {
    return this.core.header.meta as Meta;
  }

  get group(): RawGroup {
    return this.core.getGroup();
  }

  /** Not yet implemented */
  atTime(_time: number): this {
    throw new Error("Not yet implemented");
  }

  /** @internal */
  protected compareStreamItems(
    a: CoStreamItem<Item>,
    b: CoStreamItem<Item>,
  ): number {
    return (
      a.madeAt - b.madeAt ||
      (a.tx.sessionID === b.tx.sessionID
        ? 0
        : a.tx.sessionID < b.tx.sessionID
          ? -1
          : 1) ||
      a.tx.txIndex - b.tx.txIndex
    );
  }

  get processedChangesId() {
    return `${this.totalKnownTransactions}/${this.totalValidTransactions}`;
  }

  /** @internal */
  processNewTransactions() {
    const changeEntries = new Set<CoStreamItem<Item>[]>();

    const newValidTransactions = this.core.getValidTransactions({
      ignorePrivateTransactions: false,
      knownTransactions: this.knownTransactions,
    });

    if (newValidTransactions.length === 0) {
      return;
    }

    for (const { txID, madeAt, changes } of newValidTransactions) {
      this.totalValidTransactions++;
      for (const changeUntyped of changes) {
        const change = changeUntyped as Item;
        let entries = this.items[txID.sessionID];
        if (!entries) {
          entries = [];
          this.items[txID.sessionID] = entries;
        }
        entries.push({ value: change, madeAt, tx: txID });
        changeEntries.add(entries);
      }
      this.knownTransactions[txID.sessionID] = Math.max(
        this.knownTransactions[txID.sessionID] ?? 0,
        txID.txIndex,
      );
    }

    for (const entries of changeEntries) {
      entries.sort(this.compareStreamItems);
    }

    this.totalKnownTransactions = this.core.totalKnownTransactions();
  }

  getSingleStream(): Item[] | undefined {
    const streams = Object.values(this.items);
    const firstStream = streams[0];

    if (!firstStream) {
      return undefined;
    }

    if (streams.length > 1) {
      throw new Error(
        "CoStream.getSingleStream() can only be called when there is exactly one stream",
      );
    }

    return firstStream.map((item) => item.value);
  }

  sessions(): SessionID[] {
    return Object.keys(this.items) as SessionID[];
  }

  accounts(): Set<RawAccountID> {
    return new Set(
      this.sessions().map(accountOrAgentIDfromSessionID).filter(isAccountID),
    );
  }

  nthItemIn(
    sessionID: SessionID,
    n: number,
  ):
    | {
        by: RawAccountID | AgentID;
        tx: TransactionID;
        at: Date;
        value: Item;
      }
    | undefined {
    const items = this.items[sessionID];
    if (!items) return;

    const item = items[n];
    if (!item) return;

    return {
      by: accountOrAgentIDfromSessionID(sessionID),
      tx: item.tx,
      at: new Date(item.madeAt),
      value: item.value,
    };
  }

  lastItemIn(sessionID: SessionID):
    | {
        by: RawAccountID | AgentID;
        tx: TransactionID;
        at: Date;
        value: Item;
      }
    | undefined {
    const items = this.items[sessionID];
    if (!items) return;
    return this.nthItemIn(sessionID, items.length - 1);
  }

  *itemsIn(sessionID: SessionID) {
    const items = this.items[sessionID];
    if (!items) return;
    for (const item of items) {
      yield {
        by: accountOrAgentIDfromSessionID(sessionID),
        tx: item.tx,
        at: new Date(item.madeAt),
        value: item.value as Item,
      };
    }
  }

  lastItemBy(account: RawAccountID | AgentID):
    | {
        by: RawAccountID | AgentID;
        tx: TransactionID;
        at: Date;
        value: Item;
      }
    | undefined {
    let latestItem:
      | {
          by: RawAccountID | AgentID;
          tx: TransactionID;
          at: Date;
          value: Item;
        }
      | undefined;

    for (const sessionID of Object.keys(this.items)) {
      if (sessionID.startsWith(account)) {
        const item = this.lastItemIn(sessionID as SessionID);
        if (!item) continue;
        if (!latestItem || item.at > latestItem.at) {
          latestItem = {
            by: item.by,
            tx: item.tx,
            at: item.at,
            value: item.value,
          };
        }
      }
    }

    return latestItem;
  }

  *itemsBy(account: RawAccountID | AgentID) {
    // TODO: this can be made more lazy without a huge collect and sort
    const items = [
      ...Object.keys(this.items).flatMap((sessionID) =>
        sessionID.startsWith(account)
          ? [...this.itemsIn(sessionID as SessionID)].map((item) => ({
              in: sessionID as SessionID,
              ...item,
            }))
          : [],
      ),
    ];

    items.sort((a, b) => a.at.getTime() - b.at.getTime());

    for (const item of items) {
      yield item;
    }
  }

  toJSON(): {
    [key: SessionID]: Item[];
  } {
    return Object.fromEntries(
      Object.entries(this.items).map(([sessionID, items]) => [
        sessionID,
        items.map((item) => item.value),
      ]),
    );
  }

  subscribe(listener: (coStream: this) => void): () => void {
    return this.core.subscribe((content) => {
      listener(content as this);
    });
  }
}

export class RawCoStream<
    Item extends JsonValue = JsonValue,
    Meta extends JsonObject | null = JsonObject | null,
  >
  extends RawCoStreamView<Item, Meta>
  implements RawCoValue
{
  push(item: Item, privacy: "private" | "trusting" = "private"): void {
    this.core.makeTransaction([isCoValue(item) ? item.id : item], privacy);
    this.processNewTransactions();
  }
}

const binary_U_prefixLength = 8; // "binary_U".length;

export class RawBinaryCoStreamView<
    Meta extends BinaryCoStreamMeta = { type: "binary" },
  >
  extends RawCoStreamView<BinaryStreamItem, Meta>
  implements RawCoValue
{
  isBinaryStreamEnded() {
    const items = this.getSingleStream();

    if (!items || items.length === 0) {
      return false;
    }

    const lastItem = items[items.length - 1];

    return lastItem?.type === "end";
  }

  getBinaryChunks(
    allowUnfinished?: boolean,
  ):
    | (BinaryStreamInfo & { chunks: Uint8Array[]; finished: boolean })
    | undefined {
    const items = this.getSingleStream();

    // No active streams
    if (!items) return;

    const start = items[0];

    if (start?.type !== "start") {
      logger.error("Invalid binary stream start", start);
      return;
    }

    const end = items[items.length - 1];

    if (end?.type !== "end" && !allowUnfinished) return;

    const chunks: Uint8Array[] = [];

    let finished = false;

    for (const item of items.slice(1)) {
      if (item.type === "end") {
        finished = true;
        break;
      }

      if (item.type !== "chunk") {
        logger.error("Invalid binary stream chunk", item);
        return undefined;
      }

      const chunk = base64URLtoBytes(item.chunk.slice(binary_U_prefixLength));
      chunks.push(chunk);
    }

    return {
      mimeType: start.mimeType,
      fileName: start.fileName,
      totalSizeBytes: start.totalSizeBytes,
      chunks,
      finished,
    };
  }
}

export class RawBinaryCoStream<
    Meta extends BinaryCoStreamMeta = { type: "binary" },
  >
  extends RawBinaryCoStreamView<Meta>
  implements RawCoValue
{
  /** @internal */
  push(
    item: BinaryStreamItem,
    privacy: "private" | "trusting" = "private",
    updateView: boolean = true,
  ): void {
    this.core.makeTransaction([item], privacy);
    if (updateView) {
      this.processNewTransactions();
    }
  }

  startBinaryStream(
    settings: BinaryStreamInfo,
    privacy: "private" | "trusting" = "private",
  ): void {
    this.push(
      {
        type: "start",
        ...settings,
      } satisfies BinaryStreamStart,
      privacy,
      false,
    );
  }

  pushBinaryStreamChunk(
    chunk: Uint8Array,
    privacy: "private" | "trusting" = "private",
  ): void {
    this.push(
      {
        type: "chunk",
        chunk: `binary_U${bytesToBase64url(chunk)}`,
      } satisfies BinaryStreamChunk,
      privacy,
      false,
    );
  }

  endBinaryStream(privacy: "private" | "trusting" = "private") {
    this.push(
      {
        type: "end",
      } satisfies BinaryStreamEnd,
      privacy,
      true,
    );
  }
}<|MERGE_RESOLUTION|>--- conflicted
+++ resolved
@@ -56,10 +56,6 @@
   };
   /** @internal */
   knownTransactions: CoValueKnownState["sessions"];
-<<<<<<< HEAD
-  totalKnownTransactions = 0;
-=======
->>>>>>> 15996ced
   totalValidTransactions = 0;
   readonly _item!: Item;
 
