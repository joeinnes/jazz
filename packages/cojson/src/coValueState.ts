--- conflicted
+++ resolved
@@ -162,6 +162,17 @@
     return new CoValueState(coValue.id, new CoValueAvailableState(coValue));
   }
 
+  static LoadingFromStorage(id: RawCoID, storageDriver: StorageDriver) {
+    return new CoValueState(
+      id,
+      new CoValueLoadingFromStorageState(storageDriver, id),
+    );
+  }
+
+  static LoadingFromPeers(id: RawCoID, peersIds: Iterable<PeerID>) {
+    return new CoValueState(id, new CoValueLoadingFromPeersState(peersIds));
+  }
+
   isLoading() {
     return (
       this.state.type === "loading-from-storage" ||
@@ -224,7 +235,11 @@
   async loadCoValue(storageDriver: StorageDriver | null, peers: PeerState[]) {
     const state = this.state;
 
-    if (state.type === "loading" || state.type === "available") {
+    if (
+      state.type === "loading-from-storage" ||
+      state.type === "loading-from-peers" ||
+      state.type === "available"
+    ) {
       return;
     }
 
@@ -258,14 +273,9 @@
       // If we are in the loading state we move to a new loading state
       // to reset all the loading promises
       if (
-<<<<<<< HEAD
         this.state.type === "loading-from-peers" ||
-        this.state.type === "unknown"
-=======
-        this.state.type === "loading" ||
         this.state.type === "unknown" ||
         this.state.type === "unavailable"
->>>>>>> 752f453e
       ) {
         this.moveToState(
           new CoValueLoadingFromPeersState(peersWithoutErrors.map((p) => p.id)),
@@ -381,10 +391,7 @@
         });
     }
 
-<<<<<<< HEAD
     if (coValueEntry.state.type === "loading-from-peers") {
-=======
-    if (coValueEntry.state.type === "loading") {
       const { promise, resolve } = createResolvablePromise<void>();
 
       /**
@@ -398,7 +405,6 @@
           ? CO_VALUE_LOADING_CONFIG.TIMEOUT * 10
           : CO_VALUE_LOADING_CONFIG.TIMEOUT;
 
->>>>>>> 752f453e
       const timeout = setTimeout(() => {
         if (coValueEntry.state.type === "loading-from-peers") {
           logger.warn("Failed to load coValue from peer", {
