--- conflicted
+++ resolved
@@ -2,16 +2,7 @@
 import { Result, err } from "neverthrow";
 import { PeerState } from "../PeerState.js";
 import { RawCoValue } from "../coValue.js";
-<<<<<<< HEAD
-import {
-  ControlledAccount,
-  ControlledAccountOrAgent,
-  ControlledAgent,
-  RawAccountID,
-} from "../coValues/account.js";
-=======
 import { ControlledAccountOrAgent, RawAccountID } from "../coValues/account.js";
->>>>>>> bd419152
 import { RawGroup } from "../coValues/group.js";
 import { coreToCoValue } from "../coreToCoValue.js";
 import {
