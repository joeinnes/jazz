import { Result, ResultAsync, err, ok, okAsync } from "neverthrow";
import { CoID } from "./coValue.js";
import { RawCoValue } from "./coValue.js";
import {
  CoValueCore,
  CoValueHeader,
  CoValueUniqueness,
} from "./coValueCore.js";
import { CoValueState } from "./coValueState.js";
import {
  AccountMeta,
  ControlledAccountOrAgent,
  ControlledAgent,
  InvalidAccountAgentIDError,
  RawProfile as Profile,
  RawAccount,
  RawAccountID,
  RawAccountMigration,
  RawControlledAccount,
  RawProfile,
  accountHeaderForInitialAgentSecret,
} from "./coValues/account.js";
import {
  InviteSecret,
  RawGroup,
  secretSeedFromInviteSecret,
} from "./coValues/group.js";
import { AgentSecret, CryptoProvider } from "./crypto/crypto.js";
import { AgentID, RawCoID, SessionID, isAgentID } from "./ids.js";
import { Peer, PeerID, SyncManager } from "./sync.js";
import { expectGroup } from "./typeUtils/expectGroup.js";

/** A `LocalNode` represents a local view of a set of loaded `CoValue`s, from the perspective of a particular account (or primitive cryptographic agent).

A `LocalNode` can have peers that it syncs to, for example some form of local persistence, or a sync server, such as `cloud.jazz.tools` (Jazz Cloud).

@example
You typically get hold of a `LocalNode` using `jazz-react`'s `useJazz()`:

```typescript
const { localNode } = useJazz();
```
*/
export class LocalNode {
  /** @internal */
  crypto: CryptoProvider;
  /** @internal */
  coValues: { [key: RawCoID]: CoValueState } = {};
  /** @category 3. Low-level */
  account: ControlledAccountOrAgent;
  /** @category 3. Low-level */
  currentSessionID: SessionID;
  /** @category 3. Low-level */
  syncManager = new SyncManager(this);

  crashed: Error | undefined = undefined;

  /** @category 3. Low-level */
  constructor(
    account: ControlledAccountOrAgent,
    currentSessionID: SessionID,
    crypto: CryptoProvider,
  ) {
    this.account = account;
    this.currentSessionID = currentSessionID;
    this.crypto = crypto;
  }

  /** @category 2. Node Creation */
  static async withNewlyCreatedAccount<Meta extends AccountMeta = AccountMeta>({
    creationProps,
    peersToLoadFrom,
    migration,
    crypto,
    initialAgentSecret = crypto.newRandomAgentSecret(),
  }: {
    creationProps: { name: string };
    peersToLoadFrom?: Peer[];
    migration?: RawAccountMigration<Meta>;
    crypto: CryptoProvider;
    initialAgentSecret?: AgentSecret;
  }): Promise<{
    node: LocalNode;
    accountID: RawAccountID;
    accountSecret: AgentSecret;
    sessionID: SessionID;
  }> {
    const throwawayAgent = crypto.newRandomAgentSecret();
    const setupNode = new LocalNode(
      new ControlledAgent(throwawayAgent, crypto),
      crypto.newRandomSessionID(crypto.getAgentID(throwawayAgent)),
      crypto,
    );

    const account = setupNode.createAccount(initialAgentSecret);

    const nodeWithAccount = account.core.node.testWithDifferentAccount(
      account,
      crypto.newRandomSessionID(account.id),
    );

    const accountOnNodeWithAccount =
      nodeWithAccount.account as RawControlledAccount<Meta>;

    if (peersToLoadFrom) {
      for (const peer of peersToLoadFrom) {
        nodeWithAccount.syncManager.addPeer(peer);
      }
    }

    if (migration) {
      await migration(accountOnNodeWithAccount, nodeWithAccount, creationProps);
    } else {
      const profileGroup = accountOnNodeWithAccount.createGroup();
      profileGroup.addMember("everyone", "reader");
      const profile = profileGroup.createMap<Profile>({
        name: creationProps.name,
      });
      accountOnNodeWithAccount.set("profile", profile.id, "trusting");
    }

    const controlledAccount = new RawControlledAccount(
      accountOnNodeWithAccount.core,
      accountOnNodeWithAccount.agentSecret,
    );

    nodeWithAccount.account = controlledAccount;
    nodeWithAccount.coValues[controlledAccount.id] = CoValueState.Available(
      controlledAccount.core,
    );
    controlledAccount.core._cachedContent = undefined;

    if (!controlledAccount.get("profile")) {
      throw new Error("Must set account profile in initial migration");
    }

    // we shouldn't need this, but it fixes account data not syncing for new accounts
    function syncAllCoValuesAfterCreateAccount() {
      for (const coValueEntry of Object.values(nodeWithAccount.coValues)) {
        if (coValueEntry.state.type === "available") {
          void nodeWithAccount.syncManager.syncCoValue(
            coValueEntry.state.coValue,
          );
        }
      }
    }

    syncAllCoValuesAfterCreateAccount();

    setTimeout(syncAllCoValuesAfterCreateAccount, 500);

    return {
      node: nodeWithAccount,
      accountID: accountOnNodeWithAccount.id,
      accountSecret: accountOnNodeWithAccount.agentSecret,
      sessionID: nodeWithAccount.currentSessionID,
    };
  }

  /** @category 2. Node Creation */
  static async withLoadedAccount<Meta extends AccountMeta = AccountMeta>({
    accountID,
    accountSecret,
    sessionID,
    peersToLoadFrom,
    crypto,
    migration,
  }: {
    accountID: RawAccountID;
    accountSecret: AgentSecret;
    sessionID: SessionID | undefined;
    peersToLoadFrom: Peer[];
    crypto: CryptoProvider;
    migration?: RawAccountMigration<Meta>;
  }): Promise<LocalNode> {
    try {
      const loadingNode = new LocalNode(
        new ControlledAgent(accountSecret, crypto),
        crypto.newRandomSessionID(accountID),
        crypto,
      );

      for (const peer of peersToLoadFrom) {
        loadingNode.syncManager.addPeer(peer);
      }

      const accountPromise = loadingNode.load(accountID);

      const account = await accountPromise;

<<<<<<< HEAD
        LocalNode.storeServerPeersKnownStates(nodeWithAccount);

        syncAllCoValuesAfterCreateAccount();
=======
      if (account === "unavailable") {
        throw new Error("Account unavailable from all peers");
      }
>>>>>>> c0395dd0

      const controlledAccount = new RawControlledAccount(
        account.core,
        accountSecret,
      );

      // since this is all synchronous, we can just swap out nodes for the SyncManager
      const node = loadingNode.testWithDifferentAccount(
        controlledAccount,
        sessionID || crypto.newRandomSessionID(accountID),
      );
      node.syncManager = loadingNode.syncManager;
      node.syncManager.local = node;

      controlledAccount.core.node = node;
      node.coValues[accountID] = CoValueState.Available(controlledAccount.core);
      controlledAccount.core._cachedContent = undefined;

      const profileID = account.get("profile");
      if (!profileID) {
        throw new Error("Account has no profile");
      }
      const profile = await node.load(profileID);

      if (profile === "unavailable") {
        throw new Error("Profile unavailable from all peers");
      }

      if (migration) {
        await migration(controlledAccount as RawControlledAccount<Meta>, node);
        node.account = new RawControlledAccount(
          controlledAccount.core,
          controlledAccount.agentSecret,
        );
      }

      return node;
    } catch (e) {
      console.error("Error withLoadedAccount", e);
      throw e;
    }
  }

  /** @internal */
  createCoValue(header: CoValueHeader): CoValueCore {
    if (this.crashed) {
      throw new Error("Trying to create CoValue after node has crashed", {
        cause: this.crashed,
      });
    }

<<<<<<< HEAD
    static storeServerPeersKnownStates(node: LocalNode) {
        const serverPeersIds = new Set<PeerID>(
            node.syncManager
                .getPeers()
                .filter((peer) => peer.role === "server")
                .map((peer) => peer.id),
        );

        const storagePeers = node.syncManager
            .getPeers()
            .filter((peer) => peer.role === "storage");

        node.syncManager.subscribeToSyncStateUpdate(
            (peerId, knownState, fullySynced) => {
                if (serverPeersIds.has(peerId)) {
                    for (const storagePeer of storagePeers) {
                        void storagePeer.pushOutgoingMessage({
                            action: "persistSyncState",
                            payload: knownState,
                            fullySynced,
                            peerId,
                            id: knownState.id,
                        });
                    }
                }
            },
        );
    }

    /** @category 2. Node Creation */
    static async withLoadedAccount<Meta extends AccountMeta = AccountMeta>({
        accountID,
        accountSecret,
        sessionID,
        peersToLoadFrom,
        crypto,
        migration,
    }: {
        accountID: RawAccountID;
        accountSecret: AgentSecret;
        sessionID: SessionID | undefined;
        peersToLoadFrom: Peer[];
        crypto: CryptoProvider;
        migration?: RawAccountMigration<Meta>;
    }): Promise<LocalNode> {
        try {
            const loadingNode = new LocalNode(
                new ControlledAgent(accountSecret, crypto),
                crypto.newRandomSessionID(accountID),
                crypto,
            );

            for (const peer of peersToLoadFrom) {
                loadingNode.syncManager.addPeer(peer);
            }

            const accountPromise = loadingNode.load(accountID);

            const account = await accountPromise;

            if (account === "unavailable") {
                throw new Error("Account unavailable from all peers");
            }

            const controlledAccount = new RawControlledAccount(
                account.core,
                accountSecret,
            );

            // since this is all synchronous, we can just swap out nodes for the SyncManager
            const node = loadingNode.testWithDifferentAccount(
                controlledAccount,
                sessionID || crypto.newRandomSessionID(accountID),
            );
            node.syncManager = loadingNode.syncManager;
            node.syncManager.local = node;

            controlledAccount.core.node = node;
            node.coValues[accountID] = CoValueState.Available(
                controlledAccount.core,
            );
            controlledAccount.core._cachedContent = undefined;

            LocalNode.storeServerPeersKnownStates(node);

            const profileID = account.get("profile");
            if (!profileID) {
                throw new Error("Account has no profile");
            }
            const profile = await node.load(profileID);

            if (profile === "unavailable") {
                throw new Error("Profile unavailable from all peers");
            }

            if (migration) {
                await migration(
                    controlledAccount as RawControlledAccount<Meta>,
                    node,
                );
                node.account = new RawControlledAccount(
                    controlledAccount.core,
                    controlledAccount.agentSecret,
                );
            }

            const serverPeers = node.syncManager
                .getPeers()
                .filter((peer) => peer.role === "server");

            for (const peer of serverPeers) {
                void node.syncManager.requestSyncStateHydration(peer.id);
            }

            return node;
        } catch (e) {
            console.error("Error withLoadedAccount", e);
            throw e;
        }
=======
    const coValue = new CoValueCore(header, this);
    this.coValues[coValue.id] = CoValueState.Available(coValue);

    void this.syncManager.syncCoValue(coValue);

    return coValue;
  }

  /** @internal */
  async loadCoValueCore(
    id: RawCoID,
    options: {
      dontLoadFrom?: PeerID;
      dontWaitFor?: PeerID;
    } = {},
  ): Promise<CoValueCore | "unavailable"> {
    if (this.crashed) {
      throw new Error("Trying to load CoValue after node has crashed", {
        cause: this.crashed,
      });
>>>>>>> c0395dd0
    }

    let entry = this.coValues[id];
    if (!entry) {
      const peersToWaitFor = new Set(
        Object.values(this.syncManager.peers)
          .filter((peer) => peer.isServerOrStoragePeer())
          .map((peer) => peer.id),
      );
      if (options.dontWaitFor) peersToWaitFor.delete(options.dontWaitFor);
      entry = CoValueState.Unknown(peersToWaitFor);

      this.coValues[id] = entry;

      this.syncManager.loadFromPeers(id, options.dontLoadFrom).catch((e) => {
        console.error(
          "Error loading from peers",
          id,

          e,
        );
      });
    }
    if (entry.state.type === "available") {
      return Promise.resolve(entry.state.coValue);
    }

    await entry.state.ready;

    const updatedEntry = this.coValues[id];

    if (updatedEntry?.state.type === "available") {
      return Promise.resolve(updatedEntry.state.coValue);
    }

    return "unavailable";
  }

  /**
   * Loads a CoValue's content, syncing from peers as necessary and resolving the returned
   * promise once a first version has been loaded. See `coValue.subscribe()` and `node.useTelepathicData()`
   * for listening to subsequent updates to the CoValue.
   *
   * @category 3. Low-level
   */
  async load<T extends RawCoValue>(id: CoID<T>): Promise<T | "unavailable"> {
    const core = await this.loadCoValueCore(id);

    if (core === "unavailable") {
      return "unavailable";
    }

    return core.getCurrentContent() as T;
  }

  getLoaded<T extends RawCoValue>(id: CoID<T>): T | undefined {
    const entry = this.coValues[id];
    if (!entry) {
      return undefined;
    }
    if (entry.state.type === "available") {
      return entry.state.coValue.getCurrentContent() as T;
    }
    return undefined;
  }

  /** @category 3. Low-level */
  subscribe<T extends RawCoValue>(
    id: CoID<T>,
    callback: (update: T | "unavailable") => void,
  ): () => void {
    let stopped = false;
    let unsubscribe!: () => void;

    // console.log("Subscribing to " + id);

    this.load(id)
      .then((coValue) => {
        if (stopped) {
          return;
        }
        if (coValue === "unavailable") {
          callback("unavailable");
          return;
        }
        unsubscribe = coValue.subscribe(callback);
      })
      .catch((e) => {
        console.error("Error subscribing to ", id, e);
      });

    return () => {
      console.log("Unsubscribing from " + id);
      stopped = true;
      unsubscribe?.();
    };
  }

  /** @deprecated Use Account.acceptInvite instead */
  async acceptInvite<T extends RawCoValue>(
    groupOrOwnedValueID: CoID<T>,
    inviteSecret: InviteSecret,
  ): Promise<void> {
    const groupOrOwnedValue = await this.load(groupOrOwnedValueID);

    if (groupOrOwnedValue === "unavailable") {
      throw new Error(
        "Trying to accept invite: Group/owned value unavailable from all peers",
      );
    }

    if (groupOrOwnedValue.core.header.ruleset.type === "ownedByGroup") {
      return this.acceptInvite(
        groupOrOwnedValue.core.header.ruleset.group as CoID<RawGroup>,
        inviteSecret,
      );
    } else if (groupOrOwnedValue.core.header.ruleset.type !== "group") {
      throw new Error("Can only accept invites to groups");
    }

    const group = expectGroup(groupOrOwnedValue);

    const inviteAgentSecret = this.crypto.agentSecretFromSecretSeed(
      secretSeedFromInviteSecret(inviteSecret),
    );
    const inviteAgentID = this.crypto.getAgentID(inviteAgentSecret);

    const inviteRole = await new Promise((resolve, reject) => {
      group.subscribe((groupUpdate) => {
        const role = groupUpdate.get(inviteAgentID);
        if (role) {
          resolve(role);
        }
      });
      setTimeout(
        () => reject(new Error("Couldn't find invite before timeout")),
        2000,
      );
    });

    if (!inviteRole) {
      throw new Error("No invite found");
    }

    const existingRole = group.get(this.account.id);

    if (
      existingRole === "admin" ||
      (existingRole === "writer" && inviteRole === "writerInvite") ||
      (existingRole === "writer" && inviteRole === "reader") ||
      (existingRole === "reader" && inviteRole === "readerInvite")
    ) {
      console.debug(
        "Not accepting invite that would replace or downgrade role",
      );
      return;
    }

    const groupAsInvite = expectGroup(
      group.core
        .testWithDifferentAccount(
          new ControlledAgent(inviteAgentSecret, this.crypto),
          this.crypto.newRandomSessionID(inviteAgentID),
        )
        .getCurrentContent(),
    );

    groupAsInvite.addMemberInternal(
      this.account,
      inviteRole === "adminInvite"
        ? "admin"
        : inviteRole === "writerInvite"
          ? "writer"
          : "reader",
    );

    group.core._sessionLogs = groupAsInvite.core.sessionLogs;
    group.core._cachedContent = undefined;

    for (const groupListener of group.core.listeners) {
      groupListener(group.core.getCurrentContent());
    }
  }

  /** @internal */
  expectCoValueLoaded(id: RawCoID, expectation?: string): CoValueCore {
    const entry = this.coValues[id];
    if (!entry) {
      throw new Error(
        `${expectation ? expectation + ": " : ""}Unknown CoValue ${id}`,
      );
    }
    if (entry.state.type === "unknown") {
      throw new Error(
        `${expectation ? expectation + ": " : ""}CoValue ${id} not yet loaded`,
      );
    }
    return entry.state.coValue;
  }

  /** @internal */
  expectProfileLoaded(id: RawAccountID, expectation?: string): RawProfile {
    const account = this.expectCoValueLoaded(id, expectation);
    const profileID = expectGroup(account.getCurrentContent()).get("profile");
    if (!profileID) {
      throw new Error(
        `${expectation ? expectation + ": " : ""}Account ${id} has no profile`,
      );
    }
    return this.expectCoValueLoaded(
      profileID,
      expectation,
    ).getCurrentContent() as RawProfile;
  }

  /** @internal */
  createAccount(
    agentSecret = this.crypto.newRandomAgentSecret(),
  ): RawControlledAccount {
    const accountAgentID = this.crypto.getAgentID(agentSecret);
    const account = expectGroup(
      this.createCoValue(
        accountHeaderForInitialAgentSecret(agentSecret, this.crypto),
      )
        .testWithDifferentAccount(
          new ControlledAgent(agentSecret, this.crypto),
          this.crypto.newRandomSessionID(accountAgentID),
        )
        .getCurrentContent(),
    );

    account.set(accountAgentID, "admin", "trusting");

    const readKey = this.crypto.newRandomKeySecret();

    const sealed = this.crypto.seal({
      message: readKey.secret,
      from: this.crypto.getAgentSealerSecret(agentSecret),
      to: this.crypto.getAgentSealerID(accountAgentID),
      nOnceMaterial: {
        in: account.id,
        tx: account.core.nextTransactionID(),
      },
    });

    account.set(`${readKey.id}_for_${accountAgentID}`, sealed, "trusting");

    account.set("readKey", readKey.id, "trusting");

    const accountOnThisNode = this.expectCoValueLoaded(account.id);

    accountOnThisNode._sessionLogs = new Map(account.core.sessionLogs);

    accountOnThisNode._cachedContent = undefined;

    return new RawControlledAccount(accountOnThisNode, agentSecret);
  }

  /** @internal */
  resolveAccountAgent(
    id: RawAccountID | AgentID,
    expectation?: string,
  ): Result<AgentID, ResolveAccountAgentError> {
    if (isAgentID(id)) {
      return ok(id);
    }

    let coValue: CoValueCore;

    try {
      coValue = this.expectCoValueLoaded(id, expectation);
    } catch (e) {
      return err({
        type: "ErrorLoadingCoValueCore",
        expectation,
        id,
        error: e,
      } satisfies LoadCoValueCoreError);
    }

    if (
      coValue.header.type !== "comap" ||
      coValue.header.ruleset.type !== "group" ||
      !coValue.header.meta ||
      !("type" in coValue.header.meta) ||
      coValue.header.meta.type !== "account"
    ) {
      return err({
        type: "UnexpectedlyNotAccount",
        expectation,
        id,
      } satisfies UnexpectedlyNotAccountError);
    }

    return (coValue.getCurrentContent() as RawAccount).currentAgentID();
  }

  resolveAccountAgentAsync(
    id: RawAccountID | AgentID,
    expectation?: string,
  ): ResultAsync<AgentID, ResolveAccountAgentError> {
    if (isAgentID(id)) {
      return okAsync(id);
    }

    return ResultAsync.fromPromise(
      this.loadCoValueCore(id),
      (e) =>
        ({
          type: "ErrorLoadingCoValueCore",
          expectation,
          id,
          error: e,
        }) satisfies LoadCoValueCoreError,
    ).andThen((coValue) => {
      if (coValue === "unavailable") {
        return err({
          type: "AccountUnavailableFromAllPeers" as const,
          expectation,
          id,
        } satisfies AccountUnavailableFromAllPeersError);
      }

      if (
        coValue.header.type !== "comap" ||
        coValue.header.ruleset.type !== "group" ||
        !coValue.header.meta ||
        !("type" in coValue.header.meta) ||
        coValue.header.meta.type !== "account"
      ) {
        return err({
          type: "UnexpectedlyNotAccount" as const,
          expectation,
          id,
        } satisfies UnexpectedlyNotAccountError);
      }

      return (coValue.getCurrentContent() as RawAccount).currentAgentID();
    });
  }

  /**
   * @deprecated use Account.createGroup() instead
   */
  createGroup(
    uniqueness: CoValueUniqueness = this.crypto.createdNowUnique(),
  ): RawGroup {
    const groupCoValue = this.createCoValue({
      type: "comap",
      ruleset: { type: "group", initialAdmin: this.account.id },
      meta: null,
      ...uniqueness,
    });

    const group = expectGroup(groupCoValue.getCurrentContent());

    group.set(this.account.id, "admin", "trusting");

    const readKey = this.crypto.newRandomKeySecret();

    group.set(
      `${readKey.id}_for_${this.account.id}`,
      this.crypto.seal({
        message: readKey.secret,
        from: this.account.currentSealerSecret(),
        to: this.account
          .currentSealerID()
          ._unsafeUnwrap({ withStackTrace: true }),
        nOnceMaterial: {
          in: groupCoValue.id,
          tx: groupCoValue.nextTransactionID(),
        },
      }),
      "trusting",
    );

    group.set("readKey", readKey.id, "trusting");

    return group;
  }

  /** @internal */
  testWithDifferentAccount(
    account: ControlledAccountOrAgent,
    currentSessionID: SessionID,
  ): LocalNode {
    const newNode = new LocalNode(account, currentSessionID, this.crypto);

    const coValuesToCopy = Object.entries(this.coValues);

    while (coValuesToCopy.length > 0) {
      const [coValueID, entry] = coValuesToCopy[coValuesToCopy.length - 1]!;

      if (entry.state.type === "unknown") {
        coValuesToCopy.pop();
        continue;
      } else {
        const allDepsCopied = entry.state.coValue
          .getDependedOnCoValues()
          .every((dep) => newNode.coValues[dep]?.state.type === "available");

        if (!allDepsCopied) {
          // move to end of queue
          coValuesToCopy.unshift(coValuesToCopy.pop()!);
          continue;
        }

        const newCoValue = new CoValueCore(
          entry.state.coValue.header,
          newNode,
          new Map(entry.state.coValue.sessionLogs),
        );

        newNode.coValues[coValueID as RawCoID] =
          CoValueState.Available(newCoValue);

        coValuesToCopy.pop();
      }
    }

    if (account instanceof RawControlledAccount) {
      // To make sure that when we edit the account, we're modifying the correct sessions
      const accountInNode = new RawControlledAccount(
        newNode.expectCoValueLoaded(account.id),
        account.agentSecret,
      );
      if (accountInNode.core.node !== newNode) {
        throw new Error("Account's node is not the new node");
      }
      newNode.account = accountInNode;
    }

    return newNode;
  }

  gracefulShutdown() {
    this.syncManager.gracefulShutdown();
  }
}

export type LoadCoValueCoreError = {
  type: "ErrorLoadingCoValueCore";
  error: unknown;
  expectation?: string;
  id: RawAccountID;
};

export type AccountUnavailableFromAllPeersError = {
  type: "AccountUnavailableFromAllPeers";
  expectation?: string;
  id: RawAccountID;
};

export type UnexpectedlyNotAccountError = {
  type: "UnexpectedlyNotAccount";
  expectation?: string;
  id: RawAccountID;
};

export type ResolveAccountAgentError =
  | InvalidAccountAgentIDError
  | LoadCoValueCoreError
  | AccountUnavailableFromAllPeersError
  | UnexpectedlyNotAccountError;<|MERGE_RESOLUTION|>--- conflicted
+++ resolved
@@ -145,6 +145,8 @@
       }
     }
 
+    LocalNode.storeServerPeersKnownStates(nodeWithAccount);
+
     syncAllCoValuesAfterCreateAccount();
 
     setTimeout(syncAllCoValuesAfterCreateAccount, 500);
@@ -155,6 +157,35 @@
       accountSecret: accountOnNodeWithAccount.agentSecret,
       sessionID: nodeWithAccount.currentSessionID,
     };
+  }
+
+  static storeServerPeersKnownStates(node: LocalNode) {
+    const serverPeersIds = new Set<PeerID>(
+      node.syncManager
+        .getPeers()
+        .filter((peer) => peer.role === "server")
+        .map((peer) => peer.id),
+    );
+
+    const storagePeers = node.syncManager
+      .getPeers()
+      .filter((peer) => peer.role === "storage");
+
+    node.syncManager.subscribeToSyncStateUpdate(
+      (peerId, knownState, fullySynced) => {
+        if (serverPeersIds.has(peerId)) {
+          for (const storagePeer of storagePeers) {
+            void storagePeer.pushOutgoingMessage({
+              action: "persistSyncState",
+              payload: knownState,
+              fullySynced,
+              peerId,
+              id: knownState.id,
+            });
+          }
+        }
+      },
+    );
   }
 
   /** @category 2. Node Creation */
@@ -188,15 +219,9 @@
 
       const account = await accountPromise;
 
-<<<<<<< HEAD
-        LocalNode.storeServerPeersKnownStates(nodeWithAccount);
-
-        syncAllCoValuesAfterCreateAccount();
-=======
       if (account === "unavailable") {
         throw new Error("Account unavailable from all peers");
       }
->>>>>>> c0395dd0
 
       const controlledAccount = new RawControlledAccount(
         account.core,
@@ -214,6 +239,8 @@
       controlledAccount.core.node = node;
       node.coValues[accountID] = CoValueState.Available(controlledAccount.core);
       controlledAccount.core._cachedContent = undefined;
+
+      LocalNode.storeServerPeersKnownStates(node);
 
       const profileID = account.get("profile");
       if (!profileID) {
@@ -233,6 +260,14 @@
         );
       }
 
+      const serverPeers = node.syncManager
+        .getPeers()
+        .filter((peer) => peer.role === "server");
+
+      for (const peer of serverPeers) {
+        void node.syncManager.requestSyncStateHydration(peer.id);
+      }
+
       return node;
     } catch (e) {
       console.error("Error withLoadedAccount", e);
@@ -248,127 +283,6 @@
       });
     }
 
-<<<<<<< HEAD
-    static storeServerPeersKnownStates(node: LocalNode) {
-        const serverPeersIds = new Set<PeerID>(
-            node.syncManager
-                .getPeers()
-                .filter((peer) => peer.role === "server")
-                .map((peer) => peer.id),
-        );
-
-        const storagePeers = node.syncManager
-            .getPeers()
-            .filter((peer) => peer.role === "storage");
-
-        node.syncManager.subscribeToSyncStateUpdate(
-            (peerId, knownState, fullySynced) => {
-                if (serverPeersIds.has(peerId)) {
-                    for (const storagePeer of storagePeers) {
-                        void storagePeer.pushOutgoingMessage({
-                            action: "persistSyncState",
-                            payload: knownState,
-                            fullySynced,
-                            peerId,
-                            id: knownState.id,
-                        });
-                    }
-                }
-            },
-        );
-    }
-
-    /** @category 2. Node Creation */
-    static async withLoadedAccount<Meta extends AccountMeta = AccountMeta>({
-        accountID,
-        accountSecret,
-        sessionID,
-        peersToLoadFrom,
-        crypto,
-        migration,
-    }: {
-        accountID: RawAccountID;
-        accountSecret: AgentSecret;
-        sessionID: SessionID | undefined;
-        peersToLoadFrom: Peer[];
-        crypto: CryptoProvider;
-        migration?: RawAccountMigration<Meta>;
-    }): Promise<LocalNode> {
-        try {
-            const loadingNode = new LocalNode(
-                new ControlledAgent(accountSecret, crypto),
-                crypto.newRandomSessionID(accountID),
-                crypto,
-            );
-
-            for (const peer of peersToLoadFrom) {
-                loadingNode.syncManager.addPeer(peer);
-            }
-
-            const accountPromise = loadingNode.load(accountID);
-
-            const account = await accountPromise;
-
-            if (account === "unavailable") {
-                throw new Error("Account unavailable from all peers");
-            }
-
-            const controlledAccount = new RawControlledAccount(
-                account.core,
-                accountSecret,
-            );
-
-            // since this is all synchronous, we can just swap out nodes for the SyncManager
-            const node = loadingNode.testWithDifferentAccount(
-                controlledAccount,
-                sessionID || crypto.newRandomSessionID(accountID),
-            );
-            node.syncManager = loadingNode.syncManager;
-            node.syncManager.local = node;
-
-            controlledAccount.core.node = node;
-            node.coValues[accountID] = CoValueState.Available(
-                controlledAccount.core,
-            );
-            controlledAccount.core._cachedContent = undefined;
-
-            LocalNode.storeServerPeersKnownStates(node);
-
-            const profileID = account.get("profile");
-            if (!profileID) {
-                throw new Error("Account has no profile");
-            }
-            const profile = await node.load(profileID);
-
-            if (profile === "unavailable") {
-                throw new Error("Profile unavailable from all peers");
-            }
-
-            if (migration) {
-                await migration(
-                    controlledAccount as RawControlledAccount<Meta>,
-                    node,
-                );
-                node.account = new RawControlledAccount(
-                    controlledAccount.core,
-                    controlledAccount.agentSecret,
-                );
-            }
-
-            const serverPeers = node.syncManager
-                .getPeers()
-                .filter((peer) => peer.role === "server");
-
-            for (const peer of serverPeers) {
-                void node.syncManager.requestSyncStateHydration(peer.id);
-            }
-
-            return node;
-        } catch (e) {
-            console.error("Error withLoadedAccount", e);
-            throw e;
-        }
-=======
     const coValue = new CoValueCore(header, this);
     this.coValues[coValue.id] = CoValueState.Available(coValue);
 
@@ -389,7 +303,6 @@
       throw new Error("Trying to load CoValue after node has crashed", {
         cause: this.crashed,
       });
->>>>>>> c0395dd0
     }
 
     let entry = this.coValues[id];
