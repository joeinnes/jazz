import { Result, ResultAsync, err, ok, okAsync } from "neverthrow";
import { CoValuesStore } from "./CoValuesStore.js";
import { CoID } from "./coValue.js";
import { RawCoValue } from "./coValue.js";
import {
  CoValueCore,
  CoValueHeader,
  CoValueUniqueness,
} from "./coValueCore.js";
import {
  AccountMeta,
  ControlledAccountOrAgent,
  ControlledAgent,
  InvalidAccountAgentIDError,
  RawProfile as Profile,
  RawAccount,
  RawAccountID,
  RawAccountMigration,
  RawControlledAccount,
  RawProfile,
  accountHeaderForInitialAgentSecret,
} from "./coValues/account.js";
import {
  InviteSecret,
  RawGroup,
  secretSeedFromInviteSecret,
} from "./coValues/group.js";
import { AgentSecret, CryptoProvider } from "./crypto/crypto.js";
import { AgentID, RawCoID, SessionID, isAgentID } from "./ids.js";
import { logger } from "./logger.js";
import { StorageAdapter, StorageDriver } from "./storage.js";
import { Peer, PeerID, SyncManager } from "./sync.js";
import { expectGroup } from "./typeUtils/expectGroup.js";

/** A `LocalNode` represents a local view of a set of loaded `CoValue`s, from the perspective of a particular account (or primitive cryptographic agent).

A `LocalNode` can have peers that it syncs to, for example some form of local persistence, or a sync server, such as `cloud.jazz.tools` (Jazz Cloud).

@example
You typically get hold of a `LocalNode` using `jazz-react`'s `useJazz()`:

```typescript
const { localNode } = useJazz();
```
*/
export class LocalNode {
  /** @internal */
  crypto: CryptoProvider;
  /** @internal */
  coValuesStore = new CoValuesStore();
  /** @category 3. Low-level */
  account: ControlledAccountOrAgent;
  /** @category 3. Low-level */
  currentSessionID: SessionID;
  /** @category 3. Low-level */
  syncManager = new SyncManager(this);

  storageDriver: StorageDriver | null;

  crashed: Error | undefined = undefined;

  /** @category 3. Low-level */
  constructor(
    account: ControlledAccountOrAgent,
    currentSessionID: SessionID,
    crypto: CryptoProvider,
    storageAdapter?: StorageAdapter,
  ) {
    this.account = account;
    this.currentSessionID = currentSessionID;
    this.crypto = crypto;
    this.storageDriver = storageAdapter
      ? new StorageDriver(storageAdapter, this)
      : null;
  }

  /** @category 2. Node Creation */
  static async withNewlyCreatedAccount<Meta extends AccountMeta = AccountMeta>({
    creationProps,
    peersToLoadFrom,
    migration,
    crypto,
    storageAdapter,
    initialAgentSecret = crypto.newRandomAgentSecret(),
  }: {
    creationProps: { name: string };
    peersToLoadFrom?: Peer[];
    migration?: RawAccountMigration<Meta>;
    crypto: CryptoProvider;
    storageAdapter?: StorageAdapter;
    initialAgentSecret?: AgentSecret;
  }): Promise<{
    node: LocalNode;
    accountID: RawAccountID;
    accountSecret: AgentSecret;
    sessionID: SessionID;
  }> {
    const throwawayAgent = crypto.newRandomAgentSecret();
    const setupNode = new LocalNode(
      new ControlledAgent(throwawayAgent, crypto),
      crypto.newRandomSessionID(crypto.getAgentID(throwawayAgent)),
      crypto,
      storageAdapter,
    );

    const account = setupNode.createAccount(initialAgentSecret);

    const nodeWithAccount = account.core.node.testWithDifferentAccount(
      account,
      crypto.newRandomSessionID(account.id),
      storageAdapter,
    );

    const accountOnNodeWithAccount =
      nodeWithAccount.account as RawControlledAccount<Meta>;

    if (peersToLoadFrom) {
      for (const peer of peersToLoadFrom) {
        nodeWithAccount.syncManager.addPeer(peer);
      }
    }

    if (migration) {
      await migration(accountOnNodeWithAccount, nodeWithAccount, creationProps);
    } else {
      const profileGroup = accountOnNodeWithAccount.createGroup();
      profileGroup.addMember("everyone", "reader");
      const profile = profileGroup.createMap<Profile>({
        name: creationProps.name,
      });
      accountOnNodeWithAccount.set("profile", profile.id, "trusting");
    }

    const controlledAccount = new RawControlledAccount(
      accountOnNodeWithAccount.core,
      accountOnNodeWithAccount.agentSecret,
    );

    nodeWithAccount.account = controlledAccount;
    nodeWithAccount.coValuesStore.setAsAvailable(
      controlledAccount.id,
      controlledAccount.core,
    );
    controlledAccount.core._cachedContent = undefined;

    if (!controlledAccount.get("profile")) {
      throw new Error("Must set account profile in initial migration");
    }

    // we shouldn't need this, but it fixes account data not syncing for new accounts
    function syncAllCoValuesAfterCreateAccount() {
      for (const coValueEntry of nodeWithAccount.coValuesStore.getValues()) {
        if (coValueEntry.state.type === "available") {
          void nodeWithAccount.syncManager.syncCoValue(
            coValueEntry.state.coValue,
          );
        }
      }
    }

    syncAllCoValuesAfterCreateAccount();

    setTimeout(syncAllCoValuesAfterCreateAccount, 500);

    return {
      node: nodeWithAccount,
      accountID: accountOnNodeWithAccount.id,
      accountSecret: accountOnNodeWithAccount.agentSecret,
      sessionID: nodeWithAccount.currentSessionID,
    };
  }

  /** @category 2. Node Creation */
  static async withLoadedAccount<Meta extends AccountMeta = AccountMeta>({
    accountID,
    accountSecret,
    sessionID,
    peersToLoadFrom,
    crypto,
    migration,
    storageAdapter,
  }: {
    accountID: RawAccountID;
    accountSecret: AgentSecret;
    sessionID: SessionID | undefined;
    peersToLoadFrom: Peer[];
    crypto: CryptoProvider;
    migration?: RawAccountMigration<Meta>;
    storageAdapter?: StorageAdapter;
  }): Promise<LocalNode> {
    try {
      const loadingNode = new LocalNode(
        new ControlledAgent(accountSecret, crypto),
        crypto.newRandomSessionID(accountID),
        crypto,
        storageAdapter,
      );

      for (const peer of peersToLoadFrom) {
        loadingNode.syncManager.addPeer(peer);
      }

      const accountPromise = loadingNode.load(accountID);

      const account = await accountPromise;

      if (account === "unavailable") {
        throw new Error("Account unavailable from all peers");
      }

      const controlledAccount = new RawControlledAccount(
        account.core,
        accountSecret,
      );

      // since this is all synchronous, we can just swap out nodes for the SyncManager
      const node = loadingNode.testWithDifferentAccount(
        controlledAccount,
        sessionID || crypto.newRandomSessionID(accountID),
        storageAdapter,
      );
      node.syncManager = loadingNode.syncManager;
      node.syncManager.local = node;

      controlledAccount.core.node = node;
      node.coValuesStore.setAsAvailable(accountID, controlledAccount.core);
      controlledAccount.core._cachedContent = undefined;

      const profileID = account.get("profile");
      if (!profileID) {
        throw new Error("Account has no profile");
      }
      const profile = await node.load(profileID);

      if (profile === "unavailable") {
        throw new Error("Profile unavailable from all peers");
      }

      if (migration) {
        await migration(controlledAccount as RawControlledAccount<Meta>, node);
        node.account = new RawControlledAccount(
          controlledAccount.core,
          controlledAccount.agentSecret,
        );
      }

      return node;
    } catch (e) {
      logger.error("Error withLoadedAccount", { err: e });
      throw e;
    }
  }

  /** @internal */
  createCoValue(header: CoValueHeader): CoValueCore {
    if (this.crashed) {
      throw new Error("Trying to create CoValue after node has crashed", {
        cause: this.crashed,
      });
    }

    const coValue = new CoValueCore(header, this);
    this.coValuesStore.setAsAvailable(coValue.id, coValue);

    void this.syncManager.syncCoValue(coValue);

    return coValue;
  }

  /** @internal */
  async loadCoValueCore(
    id: RawCoID,
    skipLoadingFromPeer?: PeerID,
  ): Promise<CoValueCore | "unavailable"> {
    if (this.crashed) {
      throw new Error("Trying to load CoValue after node has crashed", {
        cause: this.crashed,
      });
    }

    const entry = this.coValuesStore.get(id);

    if (entry.state.type === "unknown" || entry.state.type === "unavailable") {
      const peers =
        this.syncManager.getServerAndStoragePeers(skipLoadingFromPeer);

<<<<<<< HEAD
      await entry.loadCoValue(this.storageDriver, peers).catch((e) => {
        logger.error("Error loading from peers: " + (e as Error)?.message, {
=======
      await entry.loadFromPeers(peers).catch((e) => {
        logger.error("Error loading from peers", {
>>>>>>> 752f453e
          id,
          err: e,
        });
      });
    }

    // TODO: What if the loading fails because in the previous loadCoValueCore call the Peer with the covalue was skipped?
    return entry.getCoValue();
  }

  /**
   * Loads a CoValue's content, syncing from peers as necessary and resolving the returned
   * promise once a first version has been loaded. See `coValue.subscribe()` and `node.useTelepathicData()`
   * for listening to subsequent updates to the CoValue.
   *
   * @category 3. Low-level
   */
  async load<T extends RawCoValue>(id: CoID<T>): Promise<T | "unavailable"> {
    if (!id) {
      throw new Error("Trying to load CoValue with undefined id");
    }

    if (!id.startsWith("co_z")) {
      throw new Error(`Trying to load CoValue with invalid id ${id}`);
    }

    const core = await this.loadCoValueCore(id);

    if (core === "unavailable") {
      return "unavailable";
    }

    return core.getCurrentContent() as T;
  }

  getLoaded<T extends RawCoValue>(id: CoID<T>): T | undefined {
    const entry = this.coValuesStore.get(id);

    if (entry.state.type === "available") {
      return entry.state.coValue.getCurrentContent() as T;
    }

    return undefined;
  }

  /** @category 3. Low-level */
  subscribe<T extends RawCoValue>(
    id: CoID<T>,
    callback: (update: T | "unavailable") => void,
  ): () => void {
    let stopped = false;
    let unsubscribe!: () => void;

    this.load(id)
      .then((coValue) => {
        if (stopped) {
          return;
        }
        if (coValue === "unavailable") {
          callback("unavailable");
          return;
        }
        unsubscribe = coValue.subscribe(callback);
      })
      .catch((e) => {
        logger.error("Subscription error", {
          id,
          err: e,
        });
      });

    return () => {
      stopped = true;
      unsubscribe?.();
    };
  }

  /** @deprecated Use Account.acceptInvite instead */
  async acceptInvite<T extends RawCoValue>(
    groupOrOwnedValueID: CoID<T>,
    inviteSecret: InviteSecret,
  ): Promise<void> {
    const groupOrOwnedValue = await this.load(groupOrOwnedValueID);

    if (groupOrOwnedValue === "unavailable") {
      throw new Error(
        "Trying to accept invite: Group/owned value unavailable from all peers",
      );
    }

    if (groupOrOwnedValue.core.header.ruleset.type === "ownedByGroup") {
      return this.acceptInvite(
        groupOrOwnedValue.core.header.ruleset.group as CoID<RawGroup>,
        inviteSecret,
      );
    } else if (groupOrOwnedValue.core.header.ruleset.type !== "group") {
      throw new Error("Can only accept invites to groups");
    }

    const group = expectGroup(groupOrOwnedValue);

    const inviteAgentSecret = this.crypto.agentSecretFromSecretSeed(
      secretSeedFromInviteSecret(inviteSecret),
    );
    const inviteAgentID = this.crypto.getAgentID(inviteAgentSecret);

    const inviteRole = await new Promise((resolve, reject) => {
      group.subscribe((groupUpdate) => {
        const role = groupUpdate.get(inviteAgentID);
        if (role) {
          resolve(role);
        }
      });
      setTimeout(
        () => reject(new Error("Couldn't find invite before timeout")),
        2000,
      );
    });

    if (!inviteRole) {
      throw new Error("No invite found");
    }

    const existingRole = group.get(this.account.id);

    if (
      existingRole === "admin" ||
      (existingRole === "writer" && inviteRole === "writerInvite") ||
      (existingRole === "writer" && inviteRole === "reader") ||
      (existingRole === "reader" && inviteRole === "readerInvite") ||
      (existingRole && inviteRole === "writeOnlyInvite")
    ) {
      logger.debug("Not accepting invite that would replace or downgrade role");
      return;
    }

    const groupAsInvite = expectGroup(
      group.core
        .testWithDifferentAccount(
          new ControlledAgent(inviteAgentSecret, this.crypto),
          this.crypto.newRandomSessionID(inviteAgentID),
        )
        .getCurrentContent(),
    );

    groupAsInvite.addMemberInternal(
      this.account,
      inviteRole === "adminInvite"
        ? "admin"
        : inviteRole === "writerInvite"
          ? "writer"
          : inviteRole === "writeOnlyInvite"
            ? "writeOnly"
            : "reader",
    );

    group.core._sessionLogs = groupAsInvite.core.sessionLogs;
    group.core._cachedContent = undefined;

    for (const groupListener of group.core.listeners) {
      groupListener(group.core.getCurrentContent());
    }
  }

  /** @internal */
  expectCoValueLoaded(id: RawCoID, expectation?: string): CoValueCore {
    const entry = this.coValuesStore.get(id);

    if (entry.state.type !== "available") {
      throw new Error(
        `${expectation ? expectation + ": " : ""}CoValue ${id} not yet loaded. Current state: ${entry.state.type}`,
      );
    }
    return entry.state.coValue;
  }

  /** @internal */
  expectProfileLoaded(id: RawAccountID, expectation?: string): RawProfile {
    const account = this.expectCoValueLoaded(id, expectation);
    const profileID = expectGroup(account.getCurrentContent()).get("profile");
    if (!profileID) {
      throw new Error(
        `${expectation ? expectation + ": " : ""}Account ${id} has no profile`,
      );
    }
    return this.expectCoValueLoaded(
      profileID,
      expectation,
    ).getCurrentContent() as RawProfile;
  }

  /** @internal */
  createAccount(
    agentSecret = this.crypto.newRandomAgentSecret(),
  ): RawControlledAccount {
    const accountAgentID = this.crypto.getAgentID(agentSecret);
    const account = expectGroup(
      this.createCoValue(
        accountHeaderForInitialAgentSecret(agentSecret, this.crypto),
      )
        .testWithDifferentAccount(
          new ControlledAgent(agentSecret, this.crypto),
          this.crypto.newRandomSessionID(accountAgentID),
        )
        .getCurrentContent(),
    );

    account.set(accountAgentID, "admin", "trusting");

    const readKey = this.crypto.newRandomKeySecret();

    const sealed = this.crypto.seal({
      message: readKey.secret,
      from: this.crypto.getAgentSealerSecret(agentSecret),
      to: this.crypto.getAgentSealerID(accountAgentID),
      nOnceMaterial: {
        in: account.id,
        tx: account.core.nextTransactionID(),
      },
    });

    account.set(`${readKey.id}_for_${accountAgentID}`, sealed, "trusting");

    account.set("readKey", readKey.id, "trusting");

    const accountOnThisNode = this.expectCoValueLoaded(account.id);

    accountOnThisNode._sessionLogs = new Map(account.core.sessionLogs);

    accountOnThisNode._cachedContent = undefined;

    return new RawControlledAccount(accountOnThisNode, agentSecret);
  }

  /** @internal */
  resolveAccountAgent(
    id: RawAccountID | AgentID,
    expectation?: string,
  ): Result<AgentID, ResolveAccountAgentError> {
    if (isAgentID(id)) {
      return ok(id);
    }

    let coValue: CoValueCore;

    try {
      coValue = this.expectCoValueLoaded(id, expectation);
    } catch (e) {
      return err({
        type: "ErrorLoadingCoValueCore",
        expectation,
        id,
        error: e,
      } satisfies LoadCoValueCoreError);
    }

    if (
      coValue.header.type !== "comap" ||
      coValue.header.ruleset.type !== "group" ||
      !coValue.header.meta ||
      !("type" in coValue.header.meta) ||
      coValue.header.meta.type !== "account"
    ) {
      return err({
        type: "UnexpectedlyNotAccount",
        expectation,
        id,
      } satisfies UnexpectedlyNotAccountError);
    }

    return ok((coValue.getCurrentContent() as RawAccount).currentAgentID());
  }

  resolveAccountAgentAsync(
    id: RawAccountID | AgentID,
    expectation?: string,
  ): ResultAsync<AgentID, ResolveAccountAgentError> {
    if (isAgentID(id)) {
      return okAsync(id);
    }

    return ResultAsync.fromPromise(
      this.loadCoValueCore(id),
      (e) =>
        ({
          type: "ErrorLoadingCoValueCore",
          expectation,
          id,
          error: e,
        }) satisfies LoadCoValueCoreError,
    ).andThen((coValue) => {
      if (coValue === "unavailable") {
        return err({
          type: "AccountUnavailableFromAllPeers" as const,
          expectation,
          id,
        } satisfies AccountUnavailableFromAllPeersError);
      }

      if (
        coValue.header.type !== "comap" ||
        coValue.header.ruleset.type !== "group" ||
        !coValue.header.meta ||
        !("type" in coValue.header.meta) ||
        coValue.header.meta.type !== "account"
      ) {
        return err({
          type: "UnexpectedlyNotAccount" as const,
          expectation,
          id,
        } satisfies UnexpectedlyNotAccountError);
      }

      return ok((coValue.getCurrentContent() as RawAccount).currentAgentID());
    });
  }

  /**
   * @deprecated use Account.createGroup() instead
   */
  createGroup(
    uniqueness: CoValueUniqueness = this.crypto.createdNowUnique(),
  ): RawGroup {
    const groupCoValue = this.createCoValue({
      type: "comap",
      ruleset: { type: "group", initialAdmin: this.account.id },
      meta: null,
      ...uniqueness,
    });

    const group = expectGroup(groupCoValue.getCurrentContent());

    group.set(this.account.id, "admin", "trusting");

    const readKey = this.crypto.newRandomKeySecret();

    group.set(
      `${readKey.id}_for_${this.account.id}`,
      this.crypto.seal({
        message: readKey.secret,
        from: this.account.currentSealerSecret(),
        to: this.account.currentSealerID(),
        nOnceMaterial: {
          in: groupCoValue.id,
          tx: groupCoValue.nextTransactionID(),
        },
      }),
      "trusting",
    );

    group.set("readKey", readKey.id, "trusting");

    return group;
  }

  /** @internal */
  testWithDifferentAccount(
    account: ControlledAccountOrAgent,
    currentSessionID: SessionID,
    storageAdapter?: StorageAdapter,
  ): LocalNode {
    const newNode = new LocalNode(
      account,
      currentSessionID,
      this.crypto,
      storageAdapter,
    );

    const coValuesToCopy = Array.from(this.coValuesStore.getEntries());

    while (coValuesToCopy.length > 0) {
      const [coValueID, entry] = coValuesToCopy[coValuesToCopy.length - 1]!;

      if (entry.state.type !== "available") {
        coValuesToCopy.pop();
        continue;
      } else {
        const allDepsCopied = entry.state.coValue
          .getDependedOnCoValues()
          .every(
            (dep) => newNode.coValuesStore.get(dep).state.type === "available",
          );

        if (!allDepsCopied) {
          // move to end of queue
          coValuesToCopy.unshift(coValuesToCopy.pop()!);
          continue;
        }

        const newCoValue = new CoValueCore(
          entry.state.coValue.header,
          newNode,
          new Map(entry.state.coValue.sessionLogs),
        );

        newNode.coValuesStore.setAsAvailable(coValueID, newCoValue);

        coValuesToCopy.pop();
      }
    }

    if (account instanceof RawControlledAccount) {
      // To make sure that when we edit the account, we're modifying the correct sessions
      const accountInNode = new RawControlledAccount(
        newNode.expectCoValueLoaded(account.id),
        account.agentSecret,
      );
      if (accountInNode.core.node !== newNode) {
        throw new Error("Account's node is not the new node");
      }
      newNode.account = accountInNode;
    }

    return newNode;
  }

  gracefulShutdown() {
    this.syncManager.gracefulShutdown();
  }
}

export type LoadCoValueCoreError = {
  type: "ErrorLoadingCoValueCore";
  error: unknown;
  expectation?: string;
  id: RawAccountID;
};

export type AccountUnavailableFromAllPeersError = {
  type: "AccountUnavailableFromAllPeers";
  expectation?: string;
  id: RawAccountID;
};

export type UnexpectedlyNotAccountError = {
  type: "UnexpectedlyNotAccount";
  expectation?: string;
  id: RawAccountID;
};

export type ResolveAccountAgentError =
  | InvalidAccountAgentIDError
  | LoadCoValueCoreError
  | AccountUnavailableFromAllPeersError
  | UnexpectedlyNotAccountError;<|MERGE_RESOLUTION|>--- conflicted
+++ resolved
@@ -284,13 +284,8 @@
       const peers =
         this.syncManager.getServerAndStoragePeers(skipLoadingFromPeer);
 
-<<<<<<< HEAD
       await entry.loadCoValue(this.storageDriver, peers).catch((e) => {
         logger.error("Error loading from peers: " + (e as Error)?.message, {
-=======
-      await entry.loadFromPeers(peers).catch((e) => {
-        logger.error("Error loading from peers", {
->>>>>>> 752f453e
           id,
           err: e,
         });
