--- conflicted
+++ resolved
@@ -556,16 +556,7 @@
 
     if (!coValue.isAvailable()) {
       throw new Error(
-<<<<<<< HEAD
-        `${expectation ? expectation + ": " : ""}CoValue ${id + ""} not yet loaded. Current state: ${JSON.stringify(
-          {
-            verified: coValue.verified,
-            loadingState: coValue.loadingState,
-          },
-        )}`,
-=======
         `${expectation ? expectation + ": " : ""}CoValue ${id} not yet loaded.`,
->>>>>>> 31614c0a
       );
     }
     return coValue;
