import { Result, ResultAsync, err, ok, okAsync } from "neverthrow";
import { CoValuesStore } from "./CoValuesStore.js";
import { CoID } from "./coValue.js";
import { RawCoValue } from "./coValue.js";
import {
  CoValueCore,
  CoValueHeader,
  CoValueUniqueness,
} from "./coValueCore.js";
import {
  AccountMeta,
  ControlledAccountOrAgent,
  ControlledAgent,
  InvalidAccountAgentIDError,
  RawProfile as Profile,
  RawAccount,
  RawAccountID,
  RawAccountMigration,
  RawControlledAccount,
  RawProfile,
  accountHeaderForInitialAgentSecret,
} from "./coValues/account.js";
import {
  InviteSecret,
  RawGroup,
  secretSeedFromInviteSecret,
} from "./coValues/group.js";
import { AgentSecret, CryptoProvider } from "./crypto/crypto.js";
import { AgentID, RawCoID, SessionID, isAgentID } from "./ids.js";
import { logger } from "./logger.js";
import { Peer, PeerID, SyncManager } from "./sync.js";
import { expectGroup } from "./typeUtils/expectGroup.js";

/** A `LocalNode` represents a local view of a set of loaded `CoValue`s, from the perspective of a particular account (or primitive cryptographic agent).

A `LocalNode` can have peers that it syncs to, for example some form of local persistence, or a sync server, such as `cloud.jazz.tools` (Jazz Cloud).

@example
You typically get hold of a `LocalNode` using `jazz-react`'s `useJazz()`:

```typescript
const { localNode } = useJazz();
```
*/
export class LocalNode {
  /** @internal */
  crypto: CryptoProvider;
  /** @internal */
  coValuesStore = new CoValuesStore();
  /** @category 3. Low-level */
  account: ControlledAccountOrAgent;
  /** @category 3. Low-level */
  currentSessionID: SessionID;
  /** @category 3. Low-level */
  syncManager = new SyncManager(this);

  crashed: Error | undefined = undefined;

  /** @category 3. Low-level */
  constructor(
    account: ControlledAccountOrAgent,
    currentSessionID: SessionID,
    crypto: CryptoProvider,
  ) {
    this.account = account;
    this.currentSessionID = currentSessionID;
    this.crypto = crypto;
  }

  /** @category 2. Node Creation */
  static async withNewlyCreatedAccount<Meta extends AccountMeta = AccountMeta>({
    creationProps,
    peersToLoadFrom,
    migration,
    crypto,
    initialAgentSecret = crypto.newRandomAgentSecret(),
  }: {
    creationProps: { name: string };
    peersToLoadFrom?: Peer[];
    migration?: RawAccountMigration<Meta>;
    crypto: CryptoProvider;
    initialAgentSecret?: AgentSecret;
  }): Promise<{
    node: LocalNode;
    accountID: RawAccountID;
    accountSecret: AgentSecret;
    sessionID: SessionID;
  }> {
    const throwawayAgent = crypto.newRandomAgentSecret();
    const setupNode = new LocalNode(
      new ControlledAgent(throwawayAgent, crypto),
      crypto.newRandomSessionID(crypto.getAgentID(throwawayAgent)),
      crypto,
    );

    const account = setupNode.createAccount(initialAgentSecret);

    const nodeWithAccount = account.core.node.testWithDifferentAccount(
      account,
      crypto.newRandomSessionID(account.id),
    );

    const accountOnNodeWithAccount =
      nodeWithAccount.account as RawControlledAccount<Meta>;

    if (peersToLoadFrom) {
      for (const peer of peersToLoadFrom) {
        nodeWithAccount.syncManager.addPeer(peer);
      }
    }

    if (migration) {
      await migration(accountOnNodeWithAccount, nodeWithAccount, creationProps);
    } else {
      const profileGroup = accountOnNodeWithAccount.createGroup();
      profileGroup.addMember("everyone", "reader");
      const profile = profileGroup.createMap<Profile>({
        name: creationProps.name,
      });
      accountOnNodeWithAccount.set("profile", profile.id, "trusting");
    }

    const controlledAccount = new RawControlledAccount(
      accountOnNodeWithAccount.core,
      accountOnNodeWithAccount.agentSecret,
    );

    nodeWithAccount.account = controlledAccount;
    nodeWithAccount.coValuesStore.internalMarkMagicallyAvailable(
      controlledAccount.id,
      controlledAccount.core,
    );
    controlledAccount.core._cachedContent = undefined;

    if (!controlledAccount.get("profile")) {
      throw new Error("Must set account profile in initial migration");
    }

    // we shouldn't need this, but it fixes account data not syncing for new accounts
    function syncAllCoValuesAfterCreateAccount() {
      for (const coValueEntry of nodeWithAccount.coValuesStore.getValues()) {
        if (coValueEntry.isAvailable()) {
          void nodeWithAccount.syncManager.requestCoValueSync(
            coValueEntry.core,
          );
        }
      }
    }

    syncAllCoValuesAfterCreateAccount();

    setTimeout(syncAllCoValuesAfterCreateAccount, 500);

    return {
      node: nodeWithAccount,
      accountID: accountOnNodeWithAccount.id,
      accountSecret: accountOnNodeWithAccount.agentSecret,
      sessionID: nodeWithAccount.currentSessionID,
    };
  }

  /** @category 2. Node Creation */
  static async withLoadedAccount<Meta extends AccountMeta = AccountMeta>({
    accountID,
    accountSecret,
    sessionID,
    peersToLoadFrom,
    crypto,
    migration,
  }: {
    accountID: RawAccountID;
    accountSecret: AgentSecret;
    sessionID: SessionID | undefined;
    peersToLoadFrom: Peer[];
    crypto: CryptoProvider;
    migration?: RawAccountMigration<Meta>;
  }): Promise<LocalNode> {
    try {
      const loadingNode = new LocalNode(
        new ControlledAgent(accountSecret, crypto),
        crypto.newRandomSessionID(accountID),
        crypto,
      );

      for (const peer of peersToLoadFrom) {
        loadingNode.syncManager.addPeer(peer);
      }

      const accountPromise = loadingNode.load(accountID);

      const account = await accountPromise;

      if (account === "unavailable") {
        throw new Error("Account unavailable from all peers");
      }

      const controlledAccount = new RawControlledAccount(
        account.core,
        accountSecret,
      );

      // since this is all synchronous, we can just swap out nodes for the SyncManager
      const node = loadingNode.testWithDifferentAccount(
        controlledAccount,
        sessionID || crypto.newRandomSessionID(accountID),
      );
      node.syncManager = loadingNode.syncManager;
      node.syncManager.local = node;

      controlledAccount.core.node = node;
      node.coValuesStore.internalMarkMagicallyAvailable(
        accountID,
        controlledAccount.core,
      );
      controlledAccount.core._cachedContent = undefined;

      const profileID = account.get("profile");
      if (!profileID) {
        throw new Error("Account has no profile");
      }
      const profile = await node.load(profileID);

      if (profile === "unavailable") {
        throw new Error("Profile unavailable from all peers");
      }

      if (migration) {
        await migration(controlledAccount as RawControlledAccount<Meta>, node);
        node.account = new RawControlledAccount(
          controlledAccount.core,
          controlledAccount.agentSecret,
        );
      }

      return node;
    } catch (e) {
      logger.error("Error withLoadedAccount", { err: e });
      throw e;
    }
  }

  /** @internal */
  createCoValue(header: CoValueHeader): CoValueCore {
    if (this.crashed) {
      throw new Error("Trying to create CoValue after node has crashed", {
        cause: this.crashed,
      });
    }

    const coValue = new CoValueCore(header, this);
    this.coValuesStore.internalMarkMagicallyAvailable(coValue.id, coValue);

    void this.syncManager.requestCoValueSync(coValue);

    return coValue;
  }

  /** @internal */
  async loadCoValueCore(
    id: RawCoID,
    skipLoadingFromPeer?: PeerID,
  ): Promise<CoValueCore | "unavailable"> {
    if (this.crashed) {
      throw new Error("Trying to load CoValue after node has crashed", {
        cause: this.crashed,
      });
    }

    let retries = 0;

    while (true) {
      const entry = this.coValuesStore.get(id);

      if (
        entry.highLevelState === "unknown" ||
        entry.highLevelState === "unavailable"
      ) {
        const peers =
          this.syncManager.getServerAndStoragePeers(skipLoadingFromPeer);

<<<<<<< HEAD
      entry.loadFromPeers(peers).catch((e) => {
        logger.error("Error loading from peers", {
          id,
          err: e,
=======
        if (peers.length === 0) {
          return "unavailable";
        }

        entry.loadFromPeers(peers).catch((e) => {
          logger.error("Error loading from peers", {
            id,
            err: e,
          });
>>>>>>> 15996ced
        });
      }

      const result = await entry.getCoValue();

<<<<<<< HEAD
    // TODO: What if the loading fails because in the previous loadCoValueCore call the Peer with the covalue was skipped?
    const result = await entry.getCoValue();

    if (result === "unavailable") {
      const peers =
        this.syncManager.getServerAndStoragePeers(skipLoadingFromPeer);

      if (peers.length === 0) {
        return "unavailable";
      }

      // Retry
      entry.loadFromPeers(peers).catch((e) => {
        logger.error("Error loading from peers", {
          id,
          err: e,
        });
      });

      return entry.getCoValue();
    }

    return result;
=======
      if (result !== "unavailable" || retries >= 1) {
        return result;
      }

      await new Promise((resolve) => setTimeout(resolve, 300));

      retries++;
    }
>>>>>>> 15996ced
  }

  /**
   * Loads a CoValue's content, syncing from peers as necessary and resolving the returned
   * promise once a first version has been loaded. See `coValue.subscribe()` and `node.useTelepathicData()`
   * for listening to subsequent updates to the CoValue.
   *
   * @category 3. Low-level
   */
  async load<T extends RawCoValue>(id: CoID<T>): Promise<T | "unavailable"> {
    if (!id) {
      throw new Error("Trying to load CoValue with undefined id");
    }

    if (!id.startsWith("co_z")) {
      throw new Error(`Trying to load CoValue with invalid id ${id}`);
    }

    const core = await this.loadCoValueCore(id);

    if (core === "unavailable") {
      return "unavailable";
    }

    return core.getCurrentContent() as T;
  }

  getLoaded<T extends RawCoValue>(id: CoID<T>): T | undefined {
    const entry = this.coValuesStore.get(id);

    if (entry.isAvailable()) {
      return entry.core.getCurrentContent() as T;
    }

    return undefined;
  }

  /** @category 3. Low-level */
  subscribe<T extends RawCoValue>(
    id: CoID<T>,
    callback: (update: T | "unavailable") => void,
  ): () => void {
    let stopped = false;
    let unsubscribe!: () => void;

    this.load(id)
      .then((coValue) => {
        if (stopped) {
          return;
        }
        if (coValue === "unavailable") {
          callback("unavailable");
          return;
        }
        unsubscribe = coValue.subscribe(callback);
      })
      .catch((e) => {
        logger.error("Subscription error", {
          id,
          err: e,
        });
      });

    return () => {
      stopped = true;
      unsubscribe?.();
    };
  }

  /** @deprecated Use Account.acceptInvite instead */
  async acceptInvite<T extends RawCoValue>(
    groupOrOwnedValueID: CoID<T>,
    inviteSecret: InviteSecret,
  ): Promise<void> {
    const groupOrOwnedValue = await this.load(groupOrOwnedValueID);

    if (groupOrOwnedValue === "unavailable") {
      throw new Error(
        "Trying to accept invite: Group/owned value unavailable from all peers",
      );
    }

    if (groupOrOwnedValue.core.header.ruleset.type === "ownedByGroup") {
      return this.acceptInvite(
        groupOrOwnedValue.core.header.ruleset.group as CoID<RawGroup>,
        inviteSecret,
      );
    } else if (groupOrOwnedValue.core.header.ruleset.type !== "group") {
      throw new Error("Can only accept invites to groups");
    }

    const group = expectGroup(groupOrOwnedValue);

    const inviteAgentSecret = this.crypto.agentSecretFromSecretSeed(
      secretSeedFromInviteSecret(inviteSecret),
    );
    const inviteAgentID = this.crypto.getAgentID(inviteAgentSecret);

    const inviteRole = await new Promise((resolve, reject) => {
      group.subscribe((groupUpdate) => {
        const role = groupUpdate.get(inviteAgentID);
        if (role) {
          resolve(role);
        }
      });
      setTimeout(
        () => reject(new Error("Couldn't find invite before timeout")),
        2000,
      );
    });

    if (!inviteRole) {
      throw new Error("No invite found");
    }

    const existingRole = group.get(this.account.id);

    if (
      existingRole === "admin" ||
      (existingRole === "writer" && inviteRole === "writerInvite") ||
      (existingRole === "writer" && inviteRole === "reader") ||
      (existingRole === "reader" && inviteRole === "readerInvite") ||
      (existingRole && inviteRole === "writeOnlyInvite")
    ) {
      logger.debug("Not accepting invite that would replace or downgrade role");
      return;
    }

    const groupAsInvite = expectGroup(
      group.core
        .testWithDifferentAccount(
          new ControlledAgent(inviteAgentSecret, this.crypto),
          this.crypto.newRandomSessionID(inviteAgentID),
        )
        .getCurrentContent(),
    );

    groupAsInvite.addMemberInternal(
      this.account,
      inviteRole === "adminInvite"
        ? "admin"
        : inviteRole === "writerInvite"
          ? "writer"
          : inviteRole === "writeOnlyInvite"
            ? "writeOnly"
            : "reader",
    );

    group.core._sessionLogs = groupAsInvite.core.sessionLogs;
    group.core._cachedContent = undefined;

    for (const groupListener of group.core.listeners) {
      groupListener(group.core.getCurrentContent());
    }
  }

  /** @internal */
  expectCoValueLoaded(id: RawCoID, expectation?: string): CoValueCore {
    const entry = this.coValuesStore.get(id);

    if (!entry.isAvailable()) {
      throw new Error(
        `${expectation ? expectation + ": " : ""}CoValue ${id} not yet loaded. Current state: ${JSON.stringify(entry)}`,
      );
    }
    return entry.core;
  }

  /** @internal */
  expectProfileLoaded(id: RawAccountID, expectation?: string): RawProfile {
    const account = this.expectCoValueLoaded(id, expectation);
    const profileID = expectGroup(account.getCurrentContent()).get("profile");
    if (!profileID) {
      throw new Error(
        `${expectation ? expectation + ": " : ""}Account ${id} has no profile`,
      );
    }
    return this.expectCoValueLoaded(
      profileID,
      expectation,
    ).getCurrentContent() as RawProfile;
  }

  /** @internal */
  createAccount(
    agentSecret = this.crypto.newRandomAgentSecret(),
  ): RawControlledAccount {
    const accountAgentID = this.crypto.getAgentID(agentSecret);
    const account = expectGroup(
      this.createCoValue(
        accountHeaderForInitialAgentSecret(agentSecret, this.crypto),
      )
        .testWithDifferentAccount(
          new ControlledAgent(agentSecret, this.crypto),
          this.crypto.newRandomSessionID(accountAgentID),
        )
        .getCurrentContent(),
    );

    account.set(accountAgentID, "admin", "trusting");

    const readKey = this.crypto.newRandomKeySecret();

    const sealed = this.crypto.seal({
      message: readKey.secret,
      from: this.crypto.getAgentSealerSecret(agentSecret),
      to: this.crypto.getAgentSealerID(accountAgentID),
      nOnceMaterial: {
        in: account.id,
        tx: account.core.nextTransactionID(),
      },
    });

    account.set(`${readKey.id}_for_${accountAgentID}`, sealed, "trusting");

    account.set("readKey", readKey.id, "trusting");

    const accountOnThisNode = this.expectCoValueLoaded(account.id);

    accountOnThisNode._sessionLogs = new Map(account.core.sessionLogs);

    accountOnThisNode._cachedContent = undefined;

    return new RawControlledAccount(accountOnThisNode, agentSecret);
  }

  /** @internal */
  resolveAccountAgent(
    id: RawAccountID | AgentID,
    expectation?: string,
  ): Result<AgentID, ResolveAccountAgentError> {
    if (isAgentID(id)) {
      return ok(id);
    }

    let coValue: CoValueCore;

    try {
      coValue = this.expectCoValueLoaded(id, expectation);
    } catch (e) {
      return err({
        type: "ErrorLoadingCoValueCore",
        expectation,
        id,
        error: e,
      } satisfies LoadCoValueCoreError);
    }

    if (
      coValue.header.type !== "comap" ||
      coValue.header.ruleset.type !== "group" ||
      !coValue.header.meta ||
      !("type" in coValue.header.meta) ||
      coValue.header.meta.type !== "account"
    ) {
      return err({
        type: "UnexpectedlyNotAccount",
        expectation,
        id,
      } satisfies UnexpectedlyNotAccountError);
    }

    return ok((coValue.getCurrentContent() as RawAccount).currentAgentID());
  }

  resolveAccountAgentAsync(
    id: RawAccountID | AgentID,
    expectation?: string,
  ): ResultAsync<AgentID, ResolveAccountAgentError> {
    if (isAgentID(id)) {
      return okAsync(id);
    }

    return ResultAsync.fromPromise(
      this.loadCoValueCore(id),
      (e) =>
        ({
          type: "ErrorLoadingCoValueCore",
          expectation,
          id,
          error: e,
        }) satisfies LoadCoValueCoreError,
    ).andThen((coValue) => {
      if (coValue === "unavailable") {
        return err({
          type: "AccountUnavailableFromAllPeers" as const,
          expectation,
          id,
        } satisfies AccountUnavailableFromAllPeersError);
      }

      if (
        coValue.header.type !== "comap" ||
        coValue.header.ruleset.type !== "group" ||
        !coValue.header.meta ||
        !("type" in coValue.header.meta) ||
        coValue.header.meta.type !== "account"
      ) {
        return err({
          type: "UnexpectedlyNotAccount" as const,
          expectation,
          id,
        } satisfies UnexpectedlyNotAccountError);
      }

      return ok((coValue.getCurrentContent() as RawAccount).currentAgentID());
    });
  }

  /**
   * @deprecated use Account.createGroup() instead
   */
  createGroup(
    uniqueness: CoValueUniqueness = this.crypto.createdNowUnique(),
  ): RawGroup {
    const groupCoValue = this.createCoValue({
      type: "comap",
      ruleset: { type: "group", initialAdmin: this.account.id },
      meta: null,
      ...uniqueness,
    });

    const group = expectGroup(groupCoValue.getCurrentContent());

    group.set(this.account.id, "admin", "trusting");

    const readKey = this.crypto.newRandomKeySecret();

    group.set(
      `${readKey.id}_for_${this.account.id}`,
      this.crypto.seal({
        message: readKey.secret,
        from: this.account.currentSealerSecret(),
        to: this.account.currentSealerID(),
        nOnceMaterial: {
          in: groupCoValue.id,
          tx: groupCoValue.nextTransactionID(),
        },
      }),
      "trusting",
    );

    group.set("readKey", readKey.id, "trusting");

    return group;
  }

  /** @internal */
  testWithDifferentAccount(
    account: ControlledAccountOrAgent,
    currentSessionID: SessionID,
  ): LocalNode {
    const newNode = new LocalNode(account, currentSessionID, this.crypto);

    const coValuesToCopy = Array.from(this.coValuesStore.getEntries());

    while (coValuesToCopy.length > 0) {
      const [coValueID, entry] = coValuesToCopy[coValuesToCopy.length - 1]!;

      if (!entry.isAvailable()) {
        coValuesToCopy.pop();
        continue;
      } else {
        const allDepsCopied = entry.core
          .getDependedOnCoValues()
          .every((dep) => newNode.coValuesStore.get(dep).isAvailable());

        if (!allDepsCopied) {
          // move to end of queue
          coValuesToCopy.unshift(coValuesToCopy.pop()!);
          continue;
        }

        const newCoValue = new CoValueCore(
          entry.core.header,
          newNode,
          new Map(entry.core.sessionLogs),
        );

        newNode.coValuesStore.internalMarkMagicallyAvailable(
          coValueID,
          newCoValue,
        );

        coValuesToCopy.pop();
      }
    }

    if (account instanceof RawControlledAccount) {
      // To make sure that when we edit the account, we're modifying the correct sessions
      const accountInNode = new RawControlledAccount(
        newNode.expectCoValueLoaded(account.id),
        account.agentSecret,
      );
      if (accountInNode.core.node !== newNode) {
        throw new Error("Account's node is not the new node");
      }
      newNode.account = accountInNode;
    }

    return newNode;
  }

  gracefulShutdown() {
    this.syncManager.gracefulShutdown();
  }
}

export type LoadCoValueCoreError = {
  type: "ErrorLoadingCoValueCore";
  error: unknown;
  expectation?: string;
  id: RawAccountID;
};

export type AccountUnavailableFromAllPeersError = {
  type: "AccountUnavailableFromAllPeers";
  expectation?: string;
  id: RawAccountID;
};

export type UnexpectedlyNotAccountError = {
  type: "UnexpectedlyNotAccount";
  expectation?: string;
  id: RawAccountID;
};

export type ResolveAccountAgentError =
  | InvalidAccountAgentIDError
  | LoadCoValueCoreError
  | AccountUnavailableFromAllPeersError
  | UnexpectedlyNotAccountError;<|MERGE_RESOLUTION|>--- conflicted
+++ resolved
@@ -278,12 +278,6 @@
         const peers =
           this.syncManager.getServerAndStoragePeers(skipLoadingFromPeer);
 
-<<<<<<< HEAD
-      entry.loadFromPeers(peers).catch((e) => {
-        logger.error("Error loading from peers", {
-          id,
-          err: e,
-=======
         if (peers.length === 0) {
           return "unavailable";
         }
@@ -293,37 +287,11 @@
             id,
             err: e,
           });
->>>>>>> 15996ced
         });
       }
 
       const result = await entry.getCoValue();
 
-<<<<<<< HEAD
-    // TODO: What if the loading fails because in the previous loadCoValueCore call the Peer with the covalue was skipped?
-    const result = await entry.getCoValue();
-
-    if (result === "unavailable") {
-      const peers =
-        this.syncManager.getServerAndStoragePeers(skipLoadingFromPeer);
-
-      if (peers.length === 0) {
-        return "unavailable";
-      }
-
-      // Retry
-      entry.loadFromPeers(peers).catch((e) => {
-        logger.error("Error loading from peers", {
-          id,
-          err: e,
-        });
-      });
-
-      return entry.getCoValue();
-    }
-
-    return result;
-=======
       if (result !== "unavailable" || retries >= 1) {
         return result;
       }
@@ -332,7 +300,6 @@
 
       retries++;
     }
->>>>>>> 15996ced
   }
 
   /**
