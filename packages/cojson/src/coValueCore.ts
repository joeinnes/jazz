--- conflicted
+++ resolved
@@ -565,17 +565,12 @@
     ignorePrivateTransactions: boolean;
     knownTransactions?: CoValueKnownState["sessions"];
   }): DecryptedTransaction[] {
-<<<<<<< HEAD
     if (!this.header) {
       return [];
     }
     const validTransactions = determineValidTransactions(
       this as CoValueCore & { header: CoValueHeader },
-=======
-    const validTransactions = determineValidTransactions(
-      this,
       options?.knownTransactions,
->>>>>>> 051e6c49
     );
 
     const allTransactions: DecryptedTransaction[] = [];
