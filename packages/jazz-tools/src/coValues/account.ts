--- conflicted
+++ resolved
@@ -122,7 +122,6 @@
       | undefined;
 
     return {
-<<<<<<< HEAD
       profile: profileID
         ? (new Ref(
             profileID,
@@ -130,6 +129,7 @@
             this._schema.profile as RefEncoded<
               NonNullable<this["profile"]> & CoValue
             >,
+            this,
             // eslint-disable-next-line @typescript-eslint/no-explicit-any
           ) as any as RefIfCoValue<this["profile"]>)
         : undefined,
@@ -140,31 +140,10 @@
             this._schema.root as RefEncoded<
               NonNullable<this["root"]> & CoValue
             >,
+            this,
             // eslint-disable-next-line @typescript-eslint/no-explicit-any
           ) as any as RefIfCoValue<this["root"]>)
         : undefined,
-=======
-      profile:
-        profileID &&
-        (new Ref(
-          profileID,
-          this._loadedAs,
-          this._schema.profile as RefEncoded<
-            NonNullable<this["profile"]> & CoValue
-          >,
-          this,
-          // eslint-disable-next-line @typescript-eslint/no-explicit-any
-        ) as any as RefIfCoValue<this["profile"]>),
-      root:
-        rootID &&
-        (new Ref(
-          rootID,
-          this._loadedAs,
-          this._schema.root as RefEncoded<NonNullable<this["root"]> & CoValue>,
-          this,
-          // eslint-disable-next-line @typescript-eslint/no-explicit-any
-        ) as any as RefIfCoValue<this["root"]>),
->>>>>>> 693a0588
     };
   }
 
