--- conflicted
+++ resolved
@@ -1,175 +1,100 @@
 import type { Everyone, RawAccountID, RawGroup, Role } from "cojson";
 import type {
-  CoValue,
-  CoValueClass,
-  DeeplyLoaded,
-  DepthsIn,
+    CoValue,
+    CoValueClass,
+    DeeplyLoaded,
+    DepthsIn,
   ID,
   RefEncoded,
   Schema,
 } from "../internal.js";
 import {
-  Account,
+    Account,
   AccountAndGroupProxyHandler,
-  CoMap,
-  CoValueBase,
+    CoMap,
+    CoValueBase,
   MembersSym,
-  Ref,
-  co,
+    Ref,
+    co,
   ensureCoValueLoaded,
-  isControlledAccount,
-  loadCoValue,
-  subscribeToCoValue,
-  subscribeToExistingCoValue,
+    isControlledAccount,
+    loadCoValue,
+    subscribeToCoValue,
+    subscribeToExistingCoValue,
 } from "../internal.js";
 
 /** @category Identity & Permissions */
 export class Profile extends CoMap {
-  name = co.string;
+    name = co.string;
 }
 
 /** @category Identity & Permissions */
 export class Group extends CoValueBase implements CoValue {
-  declare id: ID<this>;
-  declare _type: "Group";
-  static {
-    this.prototype._type = "Group";
-  }
-  declare _raw: RawGroup;
-
-  // eslint-disable-next-line @typescript-eslint/no-explicit-any
-  static _schema: any;
-  get _schema(): {
-    profile: Schema;
-    root: Schema;
-    [MembersSym]: RefEncoded<Account>;
-  } {
-    return (this.constructor as typeof Group)._schema;
-  }
-  static {
-    this._schema = {
-      profile: "json" satisfies Schema,
-      root: "json" satisfies Schema,
-      [MembersSym]: {
-        ref: () => Account,
-        optional: false,
-      } satisfies RefEncoded<Account>,
-      // eslint-disable-next-line @typescript-eslint/no-explicit-any
-    } as any;
-    Object.defineProperty(this.prototype, "_schema", {
-      get: () => this._schema,
-    });
-  }
-
-  declare profile: Profile | null;
-  declare root: CoMap | null;
-  declare [MembersSym]: Account | null;
-
-  get _refs(): {
-    profile: Ref<Profile> | undefined;
-    root: Ref<CoMap> | undefined;
-  } {
-    const profileID = this._raw.get("profile") as unknown as
-      | ID<NonNullable<this["profile"]>>
-      | undefined;
-    const rootID = this._raw.get("root") as unknown as
-      | ID<NonNullable<this["root"]>>
-      | undefined;
-    return {
-      profile:
-        profileID &&
-        (new Ref(
-          profileID,
-          this._loadedAs,
+    declare id: ID<this>;
+    declare _type: "Group";
+    static {
+        this.prototype._type = "Group";
+    }
+    declare _raw: RawGroup;
+
+    // eslint-disable-next-line @typescript-eslint/no-explicit-any
+    static _schema: any;
+    get _schema(): {
+        profile: Schema;
+        root: Schema;
+        [MembersSym]: RefEncoded<Account>;
+    } {
+        return (this.constructor as typeof Group)._schema;
+    }
+    static {
+        this._schema = {
+            profile: "json" satisfies Schema,
+            root: "json" satisfies Schema,
+            [MembersSym]: {
+                ref: () => Account,
+                optional: false,
+            } satisfies RefEncoded<Account>,
+            // eslint-disable-next-line @typescript-eslint/no-explicit-any
+        } as any;
+        Object.defineProperty(this.prototype, "_schema", {
+            get: () => this._schema,
+        });
+    }
+
+    declare profile: Profile | null;
+    declare root: CoMap | null;
+    declare [MembersSym]: Account | null;
+
+    get _refs(): {
+        profile: Ref<Profile> | undefined;
+        root: Ref<CoMap> | undefined;
+    } {
+        const profileID = this._raw.get("profile") as unknown as
+            | ID<NonNullable<this["profile"]>>
+            | undefined;
+        const rootID = this._raw.get("root") as unknown as
+            | ID<NonNullable<this["root"]>>
+            | undefined;
+        return {
+            profile:
+                profileID &&
+                (new Ref(
+                    profileID,
+                    this._loadedAs,
           this._schema.profile as RefEncoded<NonNullable<this["profile"]>>,
-          // eslint-disable-next-line @typescript-eslint/no-explicit-any
-        ) as any as this["profile"] extends Profile
-          ? Ref<this["profile"]>
-          : never),
-      root:
-        rootID &&
-        (new Ref(
-          rootID,
-          this._loadedAs,
-          this._schema.root as RefEncoded<NonNullable<this["root"]>>,
-          // eslint-disable-next-line @typescript-eslint/no-explicit-any
+                    // eslint-disable-next-line @typescript-eslint/no-explicit-any
+                ) as any as this["profile"] extends Profile
+                    ? Ref<this["profile"]>
+                    : never),
+            root:
+                rootID &&
+                (new Ref(
+                    rootID,
+                    this._loadedAs,
+                    this._schema.root as RefEncoded<NonNullable<this["root"]>>,
+                    // eslint-disable-next-line @typescript-eslint/no-explicit-any
         ) as any as this["root"] extends CoMap ? Ref<this["root"]> : never),
-    };
-  }
-
-  /** @deprecated Don't use constructor directly, use .create */
-  constructor(options: { fromRaw: RawGroup } | { owner: Account | Group }) {
-    super();
-    let raw: RawGroup;
-
-    if (options && "fromRaw" in options) {
-      raw = options.fromRaw;
-    } else {
-      const initOwner = options.owner;
-      if (!initOwner) throw new Error("No owner provided");
-      if (initOwner._type === "Account" && isControlledAccount(initOwner)) {
-        const rawOwner = initOwner._raw;
-        raw = rawOwner.createGroup();
-      } else {
-        throw new Error("Can only construct group as a controlled account");
-      }
-    }
-
-    Object.defineProperties(this, {
-      id: {
-        value: raw.id,
-        enumerable: false,
-      },
-      _raw: { value: raw, enumerable: false },
-    });
-
-    return new Proxy(this, AccountAndGroupProxyHandler as ProxyHandler<this>);
-  }
-
-  static create<G extends Group>(
-    this: CoValueClass<G>,
-    options: { owner: Account },
-  ) {
-    return new this(options);
-  }
-
-  myRole(): Role | undefined {
-    return this._raw.myRole();
-  }
-
-  addMember(member: Everyone | Account, role: Role) {
-    this._raw.addMember(member === "everyone" ? member : member._raw, role);
-    return this;
-  }
-
-  get members() {
-    return this._raw
-      .keys()
-      .filter((key) => {
-        return key === "everyone" || key.startsWith("co_");
-      })
-      .map((id) => {
-        const role = this._raw.get(id as Everyone | RawAccountID);
-        const accountID =
-          id === "everyone" ? undefined : (id as unknown as ID<Account>);
-        const ref =
-          accountID &&
-          new Ref<NonNullable<this[MembersSym]>>(
-            accountID,
-            this._loadedAs,
-            this._schema[MembersSym],
-          );
-        const accessRef = () => ref?.accessFrom(this, "members." + id);
-
-        return {
-          id: id as unknown as Everyone | ID<this[MembersSym]>,
-          role,
-          ref,
-          get account() {
-            return accessRef();
-          },
         };
-<<<<<<< HEAD
     }
 
     /** @deprecated Don't use constructor directly, use .create */
@@ -182,16 +107,11 @@
         } else {
             const initOwner = options.owner;
             if (!initOwner) throw new Error("No owner provided");
-            if (
-                initOwner._type === "Account" &&
-                isControlledAccount(initOwner)
-            ) {
+      if (initOwner._type === "Account" && isControlledAccount(initOwner)) {
                 const rawOwner = initOwner._raw;
                 raw = rawOwner.createGroup();
             } else {
-                throw new Error(
-                    "Can only construct group as a controlled account",
-                );
+        throw new Error("Can only construct group as a controlled account");
             }
         }
 
@@ -203,10 +123,7 @@
             _raw: { value: raw, enumerable: false },
         });
 
-        return new Proxy(
-            this,
-            AccountAndGroupProxyHandler as ProxyHandler<this>,
-        );
+    return new Proxy(this, AccountAndGroupProxyHandler as ProxyHandler<this>);
     }
 
     static create<G extends Group>(
@@ -239,9 +156,7 @@
             .map((id) => {
                 const role = this._raw.get(id as Everyone | RawAccountID);
                 const accountID =
-                    id === "everyone"
-                        ? undefined
-                        : (id as unknown as ID<Account>);
+          id === "everyone" ? undefined : (id as unknown as ID<Account>);
                 const ref =
                     accountID &&
                     new Ref<NonNullable<this[MembersSym]>>(
@@ -304,46 +219,4 @@
     ): () => void {
         return subscribeToExistingCoValue(this, depth, listener);
     }
-=======
-      });
-  }
-
-  /** @category Subscription & Loading */
-  static load<G extends Group, Depth>(
-    this: CoValueClass<G>,
-    id: ID<G>,
-    as: Account,
-    depth: Depth & DepthsIn<G>,
-  ): Promise<DeeplyLoaded<G, Depth> | undefined> {
-    return loadCoValue(this, id, as, depth);
-  }
-
-  /** @category Subscription & Loading */
-  static subscribe<G extends Group, Depth>(
-    this: CoValueClass<G>,
-    id: ID<G>,
-    as: Account,
-    depth: Depth & DepthsIn<G>,
-    listener: (value: DeeplyLoaded<G, Depth>) => void,
-  ): () => void {
-    return subscribeToCoValue<G, Depth>(this, id, as, depth, listener);
-  }
-
-  /** @category Subscription & Loading */
-  ensureLoaded<G extends Group, Depth>(
-    this: G,
-    depth: Depth & DepthsIn<G>,
-  ): Promise<DeeplyLoaded<G, Depth> | undefined> {
-    return ensureCoValueLoaded(this, depth);
-  }
-
-  /** @category Subscription & Loading */
-  subscribe<G extends Group, Depth>(
-    this: G,
-    depth: Depth & DepthsIn<G>,
-    listener: (value: DeeplyLoaded<G, Depth>) => void,
-  ): () => void {
-    return subscribeToExistingCoValue(this, depth, listener);
-  }
->>>>>>> d5f9c57e
 }