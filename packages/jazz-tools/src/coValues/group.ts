import type {
  AccountRole,
  Everyone,
  RawAccountID,
  RawGroup,
  Role,
} from "cojson";
import type {
  CoValue,
  CoValueClass,
  ID,
  RefEncoded,
  RefsToResolve,
  RefsToResolveStrict,
  Resolved,
  Schema,
  SubscribeRestArgs,
} from "../internal.js";
import {
  CoValueBase,
  MembersSym,
  Ref,
  ensureCoValueLoaded,
  loadCoValueWithoutMe,
  parseGroupCreateOptions,
  parseSubscribeRestArgs,
  subscribeToCoValueWithoutMe,
  subscribeToExistingCoValue,
} from "../internal.js";
import { AccountAndGroupProxyHandler, isControlledAccount } from "./account.js";
import { type Account } from "./account.js";
import { type CoMap } from "./coMap.js";
import { type Profile } from "./profile.js";
import { RegisteredSchemas } from "./registeredSchemas.js";

/** @category Identity & Permissions */
export class Group extends CoValueBase implements CoValue {
  declare id: ID<this>;
  declare _type: "Group";
  static {
    this.prototype._type = "Group";
  }
  declare _raw: RawGroup;

  // eslint-disable-next-line @typescript-eslint/no-explicit-any
  static _schema: any;
  get _schema(): {
    profile: Schema;
    root: Schema;
    [MembersSym]: RefEncoded<Account>;
  } {
    return (this.constructor as typeof Group)._schema;
  }
  static {
    this._schema = {
      profile: "json" satisfies Schema,
      root: "json" satisfies Schema,
      [MembersSym]: {
        ref: () => RegisteredSchemas["Account"],
        optional: false,
      } satisfies RefEncoded<Account>,
      // eslint-disable-next-line @typescript-eslint/no-explicit-any
    } as any;
    Object.defineProperty(this.prototype, "_schema", {
      get: () => this._schema,
    });
  }

  declare profile: Profile | null;
  declare root: CoMap | null;
  declare [MembersSym]: Account | null;

  get _refs(): {
    profile: Ref<Profile> | undefined;
    root: Ref<CoMap> | undefined;
  } {
    const profileID = this._raw.get("profile") as unknown as
      | ID<NonNullable<this["profile"]>>
      | undefined;
    const rootID = this._raw.get("root") as unknown as
      | ID<NonNullable<this["root"]>>
      | undefined;
    return {
      profile:
        profileID &&
        (new Ref(
          profileID,
          this._loadedAs,
          this._schema.profile as RefEncoded<NonNullable<this["profile"]>>,
          // eslint-disable-next-line @typescript-eslint/no-explicit-any
        ) as any as this["profile"] extends Profile
          ? Ref<this["profile"]>
          : never),
      root:
        rootID &&
        (new Ref(
          rootID,
          this._loadedAs,
          this._schema.root as RefEncoded<NonNullable<this["root"]>>,
          // eslint-disable-next-line @typescript-eslint/no-explicit-any
        ) as any as this["root"] extends CoMap ? Ref<this["root"]> : never),
    };
  }

  /** @deprecated Don't use constructor directly, use .create */
  constructor(options: { fromRaw: RawGroup } | { owner: Account | Group }) {
    super();
    let raw: RawGroup;

    if (options && "fromRaw" in options) {
      raw = options.fromRaw;
    } else {
      const initOwner = options.owner;
      if (!initOwner) throw new Error("No owner provided");
      if (initOwner._type === "Account" && isControlledAccount(initOwner)) {
        const rawOwner = initOwner._raw;
        raw = rawOwner.createGroup();
      } else {
        throw new Error("Can only construct group as a controlled account");
      }
    }

    Object.defineProperties(this, {
      id: {
        value: raw.id,
        enumerable: false,
      },
      _raw: { value: raw, enumerable: false },
    });

    return new Proxy(this, AccountAndGroupProxyHandler as ProxyHandler<this>);
  }

  static create<G extends Group>(
    this: CoValueClass<G>,
    options?: { owner: Account } | Account,
  ) {
    return new this(parseGroupCreateOptions(options));
  }

  myRole(): Role | undefined {
    return this._raw.myRole();
  }

  addMember(member: Everyone, role: "writer" | "reader"): void;
  addMember(member: Account, role: AccountRole): void;
  addMember(member: Everyone | Account, role: AccountRole) {
    this._raw.addMember(member === "everyone" ? member : member._raw, role);
  }

  removeMember(member: Everyone | Account) {
    return this._raw.removeMember(member === "everyone" ? member : member._raw);
  }

  get members() {
    return this._raw
      .keys()
      .filter((key) => {
        return key === "everyone" || key.startsWith("co_");
      })
      .map((id) => {
        const role = this._raw.get(id as Everyone | RawAccountID);
        const accountID =
          id === "everyone" ? undefined : (id as unknown as ID<Account>);
        const ref =
          accountID &&
          new Ref<NonNullable<this[MembersSym]>>(
            accountID,
            this._loadedAs,
            this._schema[MembersSym],
          );
        const accessRef = () => ref?.accessFrom(this, "members." + id);

        return {
          id: id as unknown as Everyone | ID<this[MembersSym]>,
          role,
          ref,
          get account() {
            return accessRef();
          },
        };
      });
  }

  extend(parent: Group) {
    this._raw.extend(parent._raw);
    return this;
  }

  /** @category Subscription & Loading */
  static load<G extends Group, const R extends RefsToResolve<G>>(
    this: CoValueClass<G>,
    id: ID<G>,
    options?: { resolve?: RefsToResolveStrict<G, R>; loadAs?: Account },
  ): Promise<Resolved<G, R> | undefined> {
    return loadCoValueWithoutMe(this, id, options);
  }

  /** @category Subscription & Loading */
  static subscribe<G extends Group, const R extends RefsToResolve<G>>(
    this: CoValueClass<G>,
    id: ID<G>,
    listener: (value: Resolved<G, R>, unsubscribe: () => void) => void,
  ): () => void;
  static subscribe<G extends Group, const R extends RefsToResolve<G>>(
    this: CoValueClass<G>,
    id: ID<G>,
    options: { resolve?: RefsToResolveStrict<G, R>; loadAs?: Account },
    listener: (value: Resolved<G, R>, unsubscribe: () => void) => void,
  ): () => void;
  static subscribe<G extends Group, const R extends RefsToResolve<G>>(
    this: CoValueClass<G>,
    id: ID<G>,
    ...args: SubscribeRestArgs<G, R>
  ): () => void {
    const { options, listener } = parseSubscribeRestArgs(args);
    return subscribeToCoValueWithoutMe<G, R>(this, id, options, listener);
  }

  /** @category Subscription & Loading */
  ensureLoaded<G extends Group, const R extends RefsToResolve<G>>(
    this: G,
<<<<<<< HEAD
    options?: { resolve?: RefsToResolveStrict<G, R> },
  ): Promise<Resolved<G, R> | undefined> {
    return ensureCoValueLoaded(this, options);
=======
    depth: Depth & DepthsIn<G>,
  ): Promise<DeeplyLoaded<G, Depth>> {
    return ensureCoValueLoaded(this, depth);
>>>>>>> 53dbfee3
  }

  /** @category Subscription & Loading */
  subscribe<G extends Group, const R extends RefsToResolve<G>>(
    this: G,
    listener: (value: Resolved<G, R>, unsubscribe: () => void) => void,
  ): () => void;
  subscribe<G extends Group, const R extends RefsToResolve<G>>(
    this: G,
    options: { resolve?: RefsToResolveStrict<G, R> },
    listener: (value: Resolved<G, R>, unsubscribe: () => void) => void,
  ): () => void;
  subscribe<G extends Group, const R extends RefsToResolve<G>>(
    this: G,
    ...args: SubscribeRestArgs<G, R>
  ): () => void {
    const { options, listener } = parseSubscribeRestArgs(args);
    return subscribeToExistingCoValue(this, options, listener);
  }

  /**
   * Wait for the `Group` to be uploaded to the other peers.
   *
   * @category Subscription & Loading
   */
  waitForSync(options?: { timeout?: number }) {
    return this._raw.core.waitForSync(options);
  }
}

RegisteredSchemas["Group"] = Group;<|MERGE_RESOLUTION|>--- conflicted
+++ resolved
@@ -220,15 +220,9 @@
   /** @category Subscription & Loading */
   ensureLoaded<G extends Group, const R extends RefsToResolve<G>>(
     this: G,
-<<<<<<< HEAD
     options?: { resolve?: RefsToResolveStrict<G, R> },
-  ): Promise<Resolved<G, R> | undefined> {
+  ): Promise<Resolved<G, R>> {
     return ensureCoValueLoaded(this, options);
-=======
-    depth: Depth & DepthsIn<G>,
-  ): Promise<DeeplyLoaded<G, Depth>> {
-    return ensureCoValueLoaded(this, depth);
->>>>>>> 53dbfee3
   }
 
   /** @category Subscription & Loading */
