import { Effect, Option, Sink, Stream } from "effect";
import type { CojsonInternalTypes, RawCoValue } from "cojson";
import { RawAccount } from "cojson";
import type { DeeplyLoaded, DepthsIn, UnavailableError } from "../internal.js";
import {
    Account,
    AccountCtx,
    Group,
    SubscriptionScope,
    Ref,
    inspect,
    subscriptionsScopes,
} from "../internal.js";
import { fulfillsDepth } from "./deepLoading.js";

/** @category Abstract interfaces */
// eslint-disable-next-line @typescript-eslint/no-explicit-any
export interface CoValueClass<Value extends CoValue = CoValue> {
    /** @ignore */
    // eslint-disable-next-line @typescript-eslint/no-explicit-any
    new (...args: any[]): Value;
}

export interface CoValueFromRaw<V extends CoValue> {
    fromRaw(raw: V["_raw"]): V;
}

/** @category Abstract interfaces */
// eslint-disable-next-line @typescript-eslint/no-explicit-any
export interface CoValue {
    /** @category Content */
    readonly id: ID<this>;
    /** @category Type Helpers */
    _type: string;
    /** @category Collaboration */
    _owner: Account | Group;
    /** @category Internals */
    _raw: RawCoValue;
    /** @internal */
    readonly _loadedAs: Account;
    /** @category Stringifying & Inspection */
    // eslint-disable-next-line @typescript-eslint/no-explicit-any
<<<<<<< HEAD
    toJSON(): any[] | object | string;
=======
    toJSON(key?: string, seenAbove?: ID<CoValue>[]): any[] | object | string;
>>>>>>> b09e35e3
    /** @category Stringifying & Inspection */
    // eslint-disable-next-line @typescript-eslint/no-explicit-any
    [inspect](): any;
}

// eslint-disable-next-line @typescript-eslint/no-explicit-any
export function isCoValue(value: any): value is CoValue {
    return value && value._type !== undefined;
}

export function isCoValueClass<V extends CoValue>(
    // eslint-disable-next-line @typescript-eslint/no-explicit-any
    value: any,
): value is CoValueClass<V> & CoValueFromRaw<V> {
    return typeof value === "function" && value.fromRaw !== undefined;
}

/** @category CoValues */
export type ID<T> = CojsonInternalTypes.RawCoID & IDMarker<T>;

type IDMarker<out T> = { __type(_: never): T };

/** @internal */
export class CoValueBase implements CoValue {
    id!: ID<this>;
    _type!: string;
    _raw!: RawCoValue;
    /** @category Internals */
    _instanceID!: string;

    get _owner(): Account | Group {
        const owner =
            this._raw.group instanceof RawAccount
                ? Account.fromRaw(this._raw.group)
                : Group.fromRaw(this._raw.group);

        const subScope = subscriptionsScopes.get(this);
        if (subScope) {
            subScope.onRefAccessedOrSet(this.id, owner.id);
            subscriptionsScopes.set(owner, subScope);
        }

        return owner;
    }

    /** @private */
    get _loadedAs() {
        return Account.fromNode(this._raw.core.node);
    }

    // eslint-disable-next-line @typescript-eslint/no-explicit-any
    constructor(..._args: any) {
        Object.defineProperty(this, "_instanceID", {
            value: `instance-${Math.random().toString(36).slice(2)}`,
            enumerable: false,
        });
    }

    /** @category Internals */
    static fromRaw<V extends CoValue>(
        this: CoValueClass<V>,
        raw: RawCoValue,
    ): V {
        return new this({ fromRaw: raw });
    }

    // eslint-disable-next-line @typescript-eslint/no-explicit-any
    toJSON(): object | any[] | string {
        return {
            id: this.id,
            type: this._type,
            error: "unknown CoValue class",
        };
    }

    [inspect]() {
        return this.toJSON();
    }

    /** @category Type Helpers */
    castAs<Cl extends CoValueClass & CoValueFromRaw<CoValue>>(
        cl: Cl,
    ): InstanceType<Cl> {
        return cl.fromRaw(this._raw) as InstanceType<Cl>;
    }
}

export function loadCoValue<V extends CoValue, Depth>(
    cls: CoValueClass<V>,
    id: ID<V>,
    as: Account,
    depth: Depth & DepthsIn<V>,
): Promise<DeeplyLoaded<V, Depth> | undefined> {
    return Effect.runPromise(
        loadCoValueEf(cls, id, depth).pipe(
            Effect.mapError(() => undefined),
            Effect.merge,
            Effect.provideService(AccountCtx, as),
        ),
    );
}

export function ensureCoValueLoaded<V extends CoValue, Depth>(
    existing: V,
    depth: Depth & DepthsIn<V>,
): Promise<DeeplyLoaded<V, Depth> | undefined> {
    return loadCoValue(
        existing.constructor as CoValueClass<V>,
        existing.id,
        existing._loadedAs,
        depth,
    );
}

export function loadCoValueEf<V extends CoValue, Depth>(
    cls: CoValueClass<V>,
    id: ID<V>,
    depth: Depth & DepthsIn<V>,
): Effect.Effect<DeeplyLoaded<V, Depth>, UnavailableError, AccountCtx> {
    return subscribeToCoValueEf(cls, id, depth).pipe(
        Stream.runHead,
        Effect.andThen(
            Effect.mapError((_noSuchElem) => "unavailable" as const),
        ),
    );
}

export function subscribeToCoValue<V extends CoValue, Depth>(
    cls: CoValueClass<V>,
    id: ID<V>,
    as: Account,
    depth: Depth & DepthsIn<V>,
    listener: (value: DeeplyLoaded<V, Depth>) => void,
): () => void {
    void Effect.runPromise(
        Effect.provideService(
            subscribeToCoValueEf(cls, id, depth).pipe(
                Stream.run(
                    Sink.forEach((update) =>
                        Effect.sync(() => listener(update)),
                    ),
                ),
            ),
            AccountCtx,
            as,
        ),
    );

    return function unsubscribe() {};
}

export function subscribeToExistingCoValue<V extends CoValue, Depth>(
    existing: V,
    depth: Depth & DepthsIn<V>,
    listener: (value: DeeplyLoaded<V, Depth>) => void,
): () => void {
    return subscribeToCoValue(
        existing.constructor as CoValueClass<V>,
        existing.id,
        existing._loadedAs,
        depth,
        listener,
    );
}

export function subscribeToCoValueEf<V extends CoValue, Depth>(
    cls: CoValueClass<V>,
    id: ID<V>,
    depth: Depth & DepthsIn<V>,
): Stream.Stream<DeeplyLoaded<V, Depth>, UnavailableError, AccountCtx> {
    return AccountCtx.pipe(
        Effect.andThen((account) =>
            new Ref(id, account, {
                ref: cls,
                optional: false,
            }).loadEf(),
        ),
        Stream.fromEffect,
        Stream.flatMap((value: V) =>
            Stream.asyncScoped<V, UnavailableError>((emit) =>
                Effect.gen(function* (_) {
                    const subscription = new SubscriptionScope(
                        value,
                        cls as CoValueClass<V> & CoValueFromRaw<V>,
                        (update) => void emit.single(update as V),
                    );

                    yield* _(
                        Effect.addFinalizer(() =>
                            Effect.sync(() => subscription.unsubscribeAll()),
                        ),
                    );
                }),
            ),
        ),
        Stream.filterMap((update: V) =>
            Option.fromNullable(
                fulfillsDepth(depth, update)
                    ? (update as DeeplyLoaded<V, Depth>)
                    : undefined,
            ),
        ),
    );
}<|MERGE_RESOLUTION|>--- conflicted
+++ resolved
@@ -40,11 +40,7 @@
     readonly _loadedAs: Account;
     /** @category Stringifying & Inspection */
     // eslint-disable-next-line @typescript-eslint/no-explicit-any
-<<<<<<< HEAD
-    toJSON(): any[] | object | string;
-=======
     toJSON(key?: string, seenAbove?: ID<CoValue>[]): any[] | object | string;
->>>>>>> b09e35e3
     /** @category Stringifying & Inspection */
     // eslint-disable-next-line @typescript-eslint/no-explicit-any
     [inspect](): any;
