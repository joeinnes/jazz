--- conflicted
+++ resolved
@@ -203,28 +203,20 @@
   });
 }
 
-<<<<<<< HEAD
-export function ensureCoValueLoaded<
+export async function ensureCoValueLoaded<
   V extends CoValue,
   const R extends RefsToResolve<V>,
 >(
   existing: V,
   options?: { resolve?: RefsToResolveStrict<V, R> } | undefined,
-): Promise<Resolved<V, R> | undefined> {
-  return loadCoValue(existing.constructor as CoValueClass<V>, existing.id, {
-    loadAs: existing._loadedAs,
-    resolve: options?.resolve,
-  });
-=======
-export async function ensureCoValueLoaded<V extends CoValue, Depth>(
-  existing: V,
-  depth: Depth & DepthsIn<V>,
-): Promise<DeeplyLoaded<V, Depth>> {
+): Promise<Resolved<V, R>> {
   const response = await loadCoValue(
     existing.constructor as CoValueClass<V>,
     existing.id,
-    existing._loadedAs,
-    depth,
+    {
+      loadAs: existing._loadedAs,
+      resolve: options?.resolve,
+    },
   );
 
   if (!response) {
@@ -232,7 +224,6 @@
   }
 
   return response;
->>>>>>> 53dbfee3
 }
 
 type SubscribeListener<V extends CoValue, R extends RefsToResolve<V>> = (
@@ -256,16 +247,25 @@
 >(
   args: SubscribeRestArgs<V, R>,
 ): {
-  options: { resolve?: RefsToResolveStrict<V, R> };
+  options: {
+    resolve?: RefsToResolveStrict<V, R>;
+    loadAs?: Account | AnonymousJazzAgent;
+  };
   listener: SubscribeListener<V, R>;
 } {
   if (args.length === 2) {
     if (
       typeof args[0] === "object" &&
-      "resolve" in args[0] &&
+      args[0] &&
       typeof args[1] === "function"
     ) {
-      return { options: { resolve: args[0].resolve }, listener: args[1] };
+      return {
+        options: {
+          resolve: args[0].resolve,
+          loadAs: args[0].loadAs,
+        },
+        listener: args[1],
+      };
     } else {
       throw new Error("Invalid arguments");
     }
@@ -361,11 +361,7 @@
 >(observableOptions?: {
   syncResolution?: boolean;
 }) {
-<<<<<<< HEAD
-  let currentValue: Resolved<V, R> | undefined = undefined;
-=======
-  let currentValue: DeeplyLoaded<V, Depth> | undefined | null = undefined;
->>>>>>> 53dbfee3
+  let currentValue: Resolved<V, R> | undefined | null = undefined;
   let subscriberCount = 0;
 
   function subscribe(
@@ -388,16 +384,11 @@
         currentValue = value;
         listener();
       },
-<<<<<<< HEAD
-      onUnavailable,
-      observableOptions?.syncResolution,
-=======
       () => {
         currentValue = null;
         onUnavailable?.();
       },
-      options?.syncResolution,
->>>>>>> 53dbfee3
+      observableOptions?.syncResolution,
     );
 
     return () => {
