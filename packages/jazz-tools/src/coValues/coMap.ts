--- conflicted
+++ resolved
@@ -12,12 +12,8 @@
   AnonymousJazzAgent,
   CoValue,
   CoValueClass,
-<<<<<<< HEAD
-  Group,
-=======
   DeeplyLoaded,
   DepthsIn,
->>>>>>> 5ec561fe
   ID,
   IfCo,
   RefEncoded,
@@ -438,15 +434,6 @@
    *
    * @category Subscription & Loading
    */
-<<<<<<< HEAD
-  static load<M extends CoMap, const O extends { resolve?: RefsToResolve<M> }>(
-    this: CoValueClass<M>,
-    id: ID<M>,
-    as: Account,
-    options?: O,
-  ): Promise<Resolved<M, O> | undefined> {
-    return loadCoValue(this, id, as, options);
-=======
   static load<C extends CoMap, Depth>(
     this: CoValueClass<C>,
     id: ID<C>,
@@ -465,7 +452,6 @@
     depth?: Depth & DepthsIn<C>,
   ): Promise<DeeplyLoaded<C, Depth> | undefined> {
     return loadCoValueWithoutMe(this, id, asOrDepth, depth);
->>>>>>> 5ec561fe
   }
 
   /**
@@ -495,19 +481,6 @@
    *
    * @category Subscription & Loading
    */
-<<<<<<< HEAD
-  static subscribe<
-    M extends CoMap,
-    const O extends { resolve?: RefsToResolve<M> },
-  >(
-    this: CoValueClass<M>,
-    id: ID<M>,
-    as: Account,
-    options: O,
-    listener: (value: Resolved<M, O>) => void,
-  ): () => void {
-    return subscribeToCoValue<M, O>(this, id, as, options, listener);
-=======
   static subscribe<C extends CoMap, Depth>(
     this: CoValueClass<C>,
     id: ID<C>,
@@ -537,7 +510,6 @@
       depthOrListener,
       listener,
     );
->>>>>>> 5ec561fe
   }
 
   static findUnique<M extends CoMap>(
