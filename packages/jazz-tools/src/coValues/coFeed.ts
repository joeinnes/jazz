/* eslint-disable @typescript-eslint/ban-ts-comment */
import type {
  AgentID,
  BinaryStreamInfo,
  CojsonInternalTypes,
  JsonValue,
  RawAccountID,
  RawBinaryCoStream,
  RawCoStream,
  SessionID,
} from "cojson";
import { MAX_RECOMMENDED_TX_SIZE, cojsonInternals } from "cojson";
import type {
  AnonymousJazzAgent,
  CoValue,
  CoValueClass,
  ID,
  IfCoField,
  RefsToResolve,
  RefsToResolveStrict,
  Resolved,
  Schema,
  SchemaFor,
  SubscribeListenerOptions,
  SubscribeRestArgs,
  UnCoField,
} from "../internal.js";
import {
  CoValueBase,
  ItemsSym,
  Ref,
  SchemaInit,
<<<<<<< HEAD
  coField,
=======
  accessChildById,
  co,
>>>>>>> 693a0588
  ensureCoValueLoaded,
  inspect,
  isRefEncoded,
  loadCoValueWithoutMe,
  parseCoValueCreateOptions,
  parseSubscribeRestArgs,
  subscribeToCoValueWithoutMe,
  subscribeToExistingCoValue,
} from "../internal.js";
import { RegisteredAccount } from "../types.js";
import { type Account } from "./account.js";
import { type Group } from "./group.js";
import { RegisteredSchemas } from "./registeredSchemas.js";

/** @deprecated Use CoFeedEntry instead */
export type CoStreamEntry<Item> = CoFeedEntry<Item>;

export type CoFeedEntry<Item> = SingleCoFeedEntry<Item> & {
  all: IterableIterator<SingleCoFeedEntry<Item>>;
};

/** @deprecated Use SingleCoFeedEntry instead */
export type SingleCoStreamEntry<Item> = SingleCoFeedEntry<Item>;

export type SingleCoFeedEntry<Item> = {
  value: NonNullable<Item> extends CoValue ? NonNullable<Item> | null : Item;
  ref: NonNullable<Item> extends CoValue ? Ref<NonNullable<Item>> : never;
  by?: RegisteredAccount | null;
  madeAt: Date;
  tx: CojsonInternalTypes.TransactionID;
};

/** @deprecated Use CoFeed instead */
export { CoFeed as CoStream };

/**
 * CoFeeds are collaborative logs of data.
 *
 * @categoryDescription Content
 * They are similar to `CoList`s, but with a few key differences:
 * - They are append-only
 * - They consist of several internal append-only logs, one per account session (tab, device, app instance, etc.)
 * - They expose those as a per-account aggregated view (default) or a precise per-session view
 *
 * ```ts
 * favDog.push("Poodle");
 * favDog.push("Schnowzer");
 * ```
 *
 * @category CoValues
 */
export class CoFeed<Item = any> extends CoValueBase implements CoValue {
  /**
   * Declare a `CoFeed` by subclassing `CoFeed.Of(...)` and passing the item schema using a `co` primitive or a `coField.ref`.
   *
   * @example
   * ```ts
   * class ColorFeed extends CoFeed.Of(coField.string) {}
   * class AnimalFeed extends CoFeed.Of(coField.ref(Animal)) {}
   * ```
   *
   * @category Declaration
   */
  static Of<Item>(item: IfCoField<Item, Item>): typeof CoFeed<Item> {
    return class CoFeedOf extends CoFeed<Item> {
      [coField.items] = item;
    };
  }

  /**
   * The ID of this `CoFeed`
   * @category Content */
  declare id: ID<this>;
  /** @category Type Helpers */
  declare _type: "CoStream";
  static {
    this.prototype._type = "CoStream";
  }
  /** @category Internals */
  declare _raw: RawCoStream;

  /** @internal This is only a marker type and doesn't exist at runtime */
  [ItemsSym]!: Item;
  /** @internal */
  // eslint-disable-next-line @typescript-eslint/no-explicit-any
  static _schema: any;
  /** @internal */
  get _schema(): {
    [ItemsSym]: SchemaFor<Item>;
  } {
    return (this.constructor as typeof CoFeed)._schema;
  }

  /**
   * The per-account view of this `CoFeed`
   *
   * @example
   * ```ts
   * // Access entries directly by account ID
   * const aliceEntries = feed[aliceAccount.id];
   * console.log(aliceEntries.value); // Latest value from Alice
   *
   * // Iterate through all accounts' entries
   * for (const [accountId, entries] of Object.entries(feed)) {
   *   console.log(`Latest entry from ${accountId}:`, entries.value);
   *
   *   // Access all entries from this account
   *   for (const entry of entries.all) {
   *     console.log(`Entry made at ${entry.madeAt}:`, entry.value);
   *   }
   * }
   * ```
   *
   * @category Content
   */
  [key: ID<Account>]: CoFeedEntry<Item> | any;

  /**
   * The current account's view of this `CoFeed`
   * @category Content
   */
  get byMe(): CoFeedEntry<Item> | undefined {
    if (this._loadedAs._type === "Account") {
      return this[this._loadedAs.id];
    } else {
      return undefined;
    }
  }

  /**
   * The per-session view of this `CoFeed`
   * @category Content
   */
  perSession!: {
    [key: SessionID]: CoFeedEntry<Item>;
  };

  /**
   * The current session's view of this `CoFeed`
   *
   * This is a shortcut for `this.perSession` where the session ID is the current session ID.
   *
   * @category Content
   */
  get inCurrentSession(): CoFeedEntry<Item> | undefined {
    if (this._loadedAs._type === "Account") {
      return this.perSession[this._loadedAs.sessionID!];
    } else {
      return undefined;
    }
  }

  constructor(
    options:
      | { init: Item[]; owner: Account | Group }
      | { fromRaw: RawCoStream },
  ) {
    super();

    if (options && "fromRaw" in options) {
      Object.defineProperties(this, {
        id: {
          value: options.fromRaw.id,
          enumerable: false,
        },
        _raw: { value: options.fromRaw, enumerable: false },
      });
    }

    return new Proxy(this, CoStreamProxyHandler as ProxyHandler<this>);
  }

  /**
   * Create a new `CoFeed`
   * @category Creation
   */
  static create<S extends CoFeed>(
    this: CoValueClass<S>,
    init: S extends CoFeed<infer Item> ? UnCoField<Item>[] : never,
    options?: { owner: Account | Group } | Account | Group,
  ) {
    const { owner } = parseCoValueCreateOptions(options);
    const instance = new this({ init, owner });
    const raw = owner._raw.createStream();

    Object.defineProperties(instance, {
      id: {
        value: raw.id,
        enumerable: false,
      },
      _raw: { value: raw, enumerable: false },
    });

    if (init) {
      instance.push(...init);
    }
    return instance;
  }

  getItemsDescriptor() {
    return this._schema?.[ItemsSym];
  }

  /**
   * Push items to this `CoFeed`
   *
   * Items are appended to the current session's log. Each session (tab, device, app instance)
   * maintains its own append-only log, which is then aggregated into the per-account view.
   *
   * @example
   * ```ts
   * // Adds items to current session's log
   * feed.push("item1", "item2");
   *
   * // View items from current session
   * console.log(feed.inCurrentSession);
   *
   * // View aggregated items from all sessions for current account
   * console.log(feed.byMe);
   * ```
   *
   * @category Content
   */
  push(...items: Item[]) {
    for (const item of items) {
      this.pushItem(item);
    }
  }

  private pushItem(item: Item) {
    const itemDescriptor = this._schema[ItemsSym] as Schema;

    if (itemDescriptor === "json") {
      this._raw.push(item as JsonValue);
    } else if ("encoded" in itemDescriptor) {
      this._raw.push(itemDescriptor.encoded.encode(item));
    } else if (isRefEncoded(itemDescriptor)) {
      this._raw.push((item as unknown as CoValue).id);
    }
  }

  /**
   * Get a JSON representation of the `CoFeed`
   * @category
   */
  toJSON(): {
    id: string;
    _type: "CoStream";
    [key: string]: unknown;
    in: { [key: string]: unknown };
  } {
    const itemDescriptor = this._schema[ItemsSym] as Schema;
    const mapper =
      itemDescriptor === "json"
        ? (v: unknown) => v
        : "encoded" in itemDescriptor
          ? itemDescriptor.encoded.encode
          : (v: unknown) => v && (v as CoValue).id;

    return {
      id: this.id,
      _type: this._type,
      ...Object.fromEntries(
        Object.entries(this).map(([account, entry]) => [
          account,
          mapper(entry.value),
        ]),
      ),
      in: Object.fromEntries(
        Object.entries(this.perSession).map(([session, entry]) => [
          session,
          mapper(entry.value),
        ]),
      ),
    };
  }

  /** @internal */
  [inspect](): {
    id: string;
    _type: "CoStream";
    [key: string]: unknown;
    in: { [key: string]: unknown };
  } {
    return this.toJSON();
  }

  /** @internal */
  static schema<V extends CoFeed>(
    // eslint-disable-next-line @typescript-eslint/no-explicit-any
    this: { new (...args: any): V } & typeof CoFeed,
    def: { [ItemsSym]: V["_schema"][ItemsSym] },
  ) {
    this._schema ||= {};
    Object.assign(this._schema, def);
  }

  /**
   * Load a `CoFeed`
   * @category Subscription & Loading
   */
  static load<F extends CoFeed, const R extends RefsToResolve<F> = true>(
    this: CoValueClass<F>,
    id: ID<F>,
    options: {
      resolve?: RefsToResolveStrict<F, R>;
      loadAs?: Account | AnonymousJazzAgent;
    },
  ): Promise<Resolved<F, R> | null> {
    return loadCoValueWithoutMe(this, id, options);
  }

  /**
   * Subscribe to a `CoFeed`, when you have an ID but don't have a `CoFeed` instance yet
   * @category Subscription & Loading
   */
  static subscribe<F extends CoFeed, const R extends RefsToResolve<F> = true>(
    this: CoValueClass<F>,
    id: ID<F>,
    listener: (value: Resolved<F, R>, unsubscribe: () => void) => void,
  ): () => void;
  static subscribe<F extends CoFeed, const R extends RefsToResolve<F> = true>(
    this: CoValueClass<F>,
    id: ID<F>,
    options: SubscribeListenerOptions<F, R>,
    listener: (value: Resolved<F, R>, unsubscribe: () => void) => void,
  ): () => void;
  static subscribe<F extends CoFeed, const R extends RefsToResolve<F>>(
    this: CoValueClass<F>,
    id: ID<F>,
    ...args: SubscribeRestArgs<F, R>
  ): () => void {
    const { options, listener } = parseSubscribeRestArgs(args);
    return subscribeToCoValueWithoutMe<F, R>(this, id, options, listener);
  }

  /**
   * Ensure a `CoFeed` is loaded to the specified depth
   *
   * @returns A new instance of the same CoFeed that's loaded to the specified depth
   * @category Subscription & Loading
   */
  ensureLoaded<F extends CoFeed, const R extends RefsToResolve<F>>(
    this: F,
    options?: { resolve?: RefsToResolveStrict<F, R> },
  ): Promise<Resolved<F, R>> {
    return ensureCoValueLoaded(this, options);
  }

  /**
   * An instance method to subscribe to an existing `CoFeed`
   *
   * No need to provide an ID or Account since they're already part of the instance.
   * @category Subscription & Loading
   */
  subscribe<F extends CoFeed, const R extends RefsToResolve<F>>(
    this: F,
    listener: (value: Resolved<F, R>, unsubscribe: () => void) => void,
  ): () => void;
  subscribe<F extends CoFeed, const R extends RefsToResolve<F>>(
    this: F,
    options: { resolve?: RefsToResolveStrict<F, R> },
    listener: (value: Resolved<F, R>, unsubscribe: () => void) => void,
  ): () => void;
  subscribe<F extends CoFeed, const R extends RefsToResolve<F>>(
    this: F,
    ...args: SubscribeRestArgs<F, R>
  ): () => void {
    const { options, listener } = parseSubscribeRestArgs(args);
    return subscribeToExistingCoValue(this, options, listener);
  }

  /**
   * Wait for the `CoFeed` to be uploaded to the other peers.
   *
   * @category Subscription & Loading
   */
  waitForSync(options?: {
    timeout?: number;
  }) {
    return this._raw.core.waitForSync(options);
  }
}

/**
 * Converts a raw stream entry into a formatted CoFeed entry with proper typing and accessors.
 * @internal
 */
function entryFromRawEntry<Item>(
  accessFrom: CoValue,
  rawEntry: {
    by: RawAccountID | AgentID;
    tx: CojsonInternalTypes.TransactionID;
    at: Date;
    value: JsonValue;
  },
  loadedAs: Account | AnonymousJazzAgent,
  accountID: ID<Account> | undefined,
  itemField: Schema,
): Omit<CoFeedEntry<Item>, "all"> {
  return {
    get value(): NonNullable<Item> extends CoValue
      ? (CoValue & Item) | null
      : Item {
      if (itemField === "json") {
        return rawEntry.value as NonNullable<Item> extends CoValue
          ? (CoValue & Item) | null
          : Item;
      } else if ("encoded" in itemField) {
        return itemField.encoded.decode(rawEntry.value);
      } else if (isRefEncoded(itemField)) {
        return accessChildById(
          accessFrom,
          rawEntry.value as string,
          itemField,
        ) as NonNullable<Item> extends CoValue ? (CoValue & Item) | null : Item;
      } else {
        throw new Error("Invalid item field schema");
      }
    },
    get ref(): NonNullable<Item> extends CoValue
      ? Ref<NonNullable<Item>>
      : never {
      if (itemField !== "json" && isRefEncoded(itemField)) {
        const rawId = rawEntry.value;
        return new Ref(
          rawId as unknown as ID<CoValue>,
          loadedAs,
          itemField,
          accessFrom,
        ) as NonNullable<Item> extends CoValue ? Ref<NonNullable<Item>> : never;
      } else {
        return undefined as never;
      }
    },
    get by() {
<<<<<<< HEAD
      return accountID
        ? new Ref<Account>(accountID as unknown as ID<Account>, loadedAs, {
            ref: RegisteredSchemas["Account"],
            optional: false,
          })?.accessFrom(
            accessFrom,
            rawEntry.by + rawEntry.tx.sessionID + rawEntry.tx.txIndex + ".by",
          )
        : undefined;
=======
      return (
        accountID &&
        accessChildById(accessFrom, accountID, {
          ref: RegisteredSchemas["Account"],
          optional: false,
        })
      );
>>>>>>> 693a0588
    },
    madeAt: rawEntry.at,
    tx: rawEntry.tx,
  };
}

/**
 * The proxy handler for `CoFeed` instances
 * @internal
 */
export const CoStreamProxyHandler: ProxyHandler<CoFeed> = {
  get(target, key, receiver) {
    if (typeof key === "string" && key.startsWith("co_")) {
      const rawEntry = target._raw.lastItemBy(key as RawAccountID);

      if (!rawEntry) return;
      const entry = entryFromRawEntry(
        receiver,
        rawEntry,
        target._loadedAs,
        key as unknown as ID<Account>,
        target._schema[ItemsSym],
      );

      Object.defineProperty(entry, "all", {
        get: () => {
          const allRawEntries = target._raw.itemsBy(key as RawAccountID);
          return (function* () {
            while (true) {
              const rawEntry = allRawEntries.next();
              if (rawEntry.done) return;
              yield entryFromRawEntry(
                receiver,
                rawEntry.value,
                target._loadedAs,
                key as unknown as ID<Account>,
                target._schema[ItemsSym],
              );
            }
            // eslint-disable-next-line @typescript-eslint/no-explicit-any
          })() satisfies IterableIterator<SingleCoFeedEntry<any>>;
        },
      });

      return entry;
    } else if (key === "perSession") {
      return new Proxy({}, CoStreamPerSessionProxyHandler(target, receiver));
    } else {
      return Reflect.get(target, key, receiver);
    }
  },
  set(target, key, value, receiver) {
    if (key === ItemsSym && typeof value === "object" && SchemaInit in value) {
      (target.constructor as typeof CoFeed)._schema ||= {};
      (target.constructor as typeof CoFeed)._schema[ItemsSym] =
        value[SchemaInit];
      return true;
    } else {
      return Reflect.set(target, key, value, receiver);
    }
  },
  defineProperty(target, key, descriptor) {
    if (
      descriptor.value &&
      key === ItemsSym &&
      typeof descriptor.value === "object" &&
      SchemaInit in descriptor.value
    ) {
      (target.constructor as typeof CoFeed)._schema ||= {};
      (target.constructor as typeof CoFeed)._schema[ItemsSym] =
        descriptor.value[SchemaInit];
      return true;
    } else {
      return Reflect.defineProperty(target, key, descriptor);
    }
  },
  ownKeys(target) {
    const keys = Reflect.ownKeys(target);

    for (const accountID of target._raw.accounts()) {
      keys.push(accountID);
    }

    return keys;
  },
  getOwnPropertyDescriptor(target, key) {
    if (typeof key === "string" && key.startsWith("co_")) {
      return {
        configurable: true,
        enumerable: true,
        writable: false,
      };
    } else {
      return Reflect.getOwnPropertyDescriptor(target, key);
    }
  },
};

/**
 * The proxy handler for the per-session view of a `CoFeed`
 * @internal
 */
const CoStreamPerSessionProxyHandler = (
  innerTarget: CoFeed,
  accessFrom: CoFeed,
): ProxyHandler<Record<string, never>> => ({
  get(_target, key, receiver) {
    if (typeof key === "string" && key.includes("session")) {
      const sessionID = key as SessionID;
      const rawEntry = innerTarget._raw.lastItemIn(sessionID);

      if (!rawEntry) return;
      const by = cojsonInternals.accountOrAgentIDfromSessionID(sessionID);

      const entry = entryFromRawEntry(
        accessFrom,
        rawEntry,
        innerTarget._loadedAs,
        cojsonInternals.isAccountID(by)
          ? (by as unknown as ID<Account>)
          : undefined,
        innerTarget._schema[ItemsSym],
      );

      Object.defineProperty(entry, "all", {
        get: () => {
          const allRawEntries = innerTarget._raw.itemsIn(sessionID);
          return (function* () {
            while (true) {
              const rawEntry = allRawEntries.next();
              if (rawEntry.done) return;
              yield entryFromRawEntry(
                accessFrom,
                rawEntry.value,
                innerTarget._loadedAs,
                cojsonInternals.isAccountID(by)
                  ? (by as unknown as ID<Account>)
                  : undefined,
                innerTarget._schema[ItemsSym],
              );
            }
            // eslint-disable-next-line @typescript-eslint/no-explicit-any
          })() satisfies IterableIterator<SingleCoFeedEntry<any>>;
        },
      });

      return entry;
    } else {
      return Reflect.get(innerTarget, key, receiver);
    }
  },
  ownKeys() {
    return innerTarget._raw.sessions();
  },
  getOwnPropertyDescriptor(target, key) {
    if (typeof key === "string" && key.startsWith("co_")) {
      return {
        configurable: true,
        enumerable: true,
        writable: false,
      };
    } else {
      return Reflect.getOwnPropertyDescriptor(target, key);
    }
  },
});

/** @deprecated Use FileStream instead */
export { FileStream as BinaryCoStream };

/**
 * FileStreams are `CoFeed`s that contain binary data, collaborative versions of `Blob`s.
 *
 * @categoryDescription Declaration
 * `FileStream` can be referenced in schemas.
 *
 * ```ts
 * import { coField, FileStream } from "jazz-tools";
 *
 * class MyCoMap extends CoMap {
 *   file = coField.ref(FileStream);
 * }
 * ```
 *
 * @category CoValues
 */
export class FileStream extends CoValueBase implements CoValue {
  /**
   * The ID of this `FileStream`
   * @category Content
   */
  declare id: ID<this>;
  /** @category Type Helpers */
  declare _type: "BinaryCoStream";
  /** @internal */
  declare _raw: RawBinaryCoStream;

  constructor(
    options:
      | {
          owner: Account | Group;
        }
      | {
          fromRaw: RawBinaryCoStream;
        },
  ) {
    super();

    let raw: RawBinaryCoStream;

    if ("fromRaw" in options) {
      raw = options.fromRaw;
    } else {
      const rawOwner = options.owner._raw;
      raw = rawOwner.createBinaryStream();
    }

    Object.defineProperties(this, {
      id: {
        value: raw.id,
        enumerable: false,
      },
      _type: { value: "BinaryCoStream", enumerable: false },
      _raw: { value: raw, enumerable: false },
    });
  }

  /**
   * Create a new empty `FileStream` instance.
   *
   * @param options - Configuration options for the new FileStream
   * @param options.owner - The Account or Group that will own this FileStream and control access rights
   *
   * @example
   * ```typescript
   * // Create owned by an account
   * const stream = FileStream.create({ owner: myAccount });
   *
   * // Create owned by a group
   * const stream = FileStream.create({ owner: teamGroup });
   *
   * // Create with implicit owner
   * const stream = FileStream.create(myAccount);
   * ```
   *
   * @remarks
   * For uploading an existing file or blob, use {@link FileStream.createFromBlob} instead.
   *
   * @category Creation
   */
  static create<S extends FileStream>(
    this: CoValueClass<S>,
    options?: { owner?: Account | Group } | Account | Group,
  ) {
    return new this(parseCoValueCreateOptions(options));
  }

  getChunks(options?: {
    allowUnfinished?: boolean;
  }):
    | (BinaryStreamInfo & { chunks: Uint8Array[]; finished: boolean })
    | undefined {
    return this._raw.getBinaryChunks(options?.allowUnfinished);
  }

  isBinaryStreamEnded(): boolean {
    return this._raw.isBinaryStreamEnded();
  }

  start(options: BinaryStreamInfo): void {
    this._raw.startBinaryStream(options);
  }

  push(data: Uint8Array): void {
    this._raw.pushBinaryStreamChunk(data);
  }

  end(): void {
    this._raw.endBinaryStream();
  }

  toBlob(options?: { allowUnfinished?: boolean }): Blob | undefined {
    const chunks = this.getChunks({
      allowUnfinished: options?.allowUnfinished,
    });

    if (!chunks) {
      return undefined;
    }

    // @ts-ignore
    return new Blob(chunks.chunks, { type: chunks.mimeType });
  }

  /**
   * Load a `FileStream` as a `Blob`
   *
   * @category Content
   */
  static async loadAsBlob(
    id: ID<FileStream>,
    options?: {
      allowUnfinished?: boolean;
      loadAs?: Account | AnonymousJazzAgent;
    },
  ): Promise<Blob | undefined> {
    let stream = await this.load(id, options);

    /**
     * If the user hasn't requested an incomplete blob and the
     * stream isn't complete wait for the stream download before progressing
     */
    if (!options?.allowUnfinished && !stream?.isBinaryStreamEnded()) {
      stream = await new Promise<FileStream>((resolve) => {
        subscribeToCoValueWithoutMe(
          this,
          id,
          options || {},
          (value, unsubscribe) => {
            if (value.isBinaryStreamEnded()) {
              unsubscribe();
              resolve(value);
            }
          },
        );
      });
    }

    return stream?.toBlob({
      allowUnfinished: options?.allowUnfinished,
    });
  }

  /**
   * Create a `FileStream` from a `Blob` or `File`
   *
   * @example
   * ```ts
   * import { coField, FileStream } from "jazz-tools";
   *
   * const fileStream = await FileStream.createFromBlob(file, {owner: group})
   * ```
   * @category Content
   */
  static async createFromBlob(
    blob: Blob | File,
    options?:
      | {
          owner?: Group | Account;
          onProgress?: (progress: number) => void;
        }
      | Account
      | Group,
  ): Promise<FileStream> {
    const stream = this.create(options);
    const onProgress =
      options && "onProgress" in options ? options.onProgress : undefined;

    const start = Date.now();

    const data = new Uint8Array(await blob.arrayBuffer());
    stream.start({
      mimeType: blob.type,
      totalSizeBytes: blob.size,
      fileName: blob instanceof File ? blob.name : undefined,
    });
    const chunkSize = MAX_RECOMMENDED_TX_SIZE;

    let lastProgressUpdate = Date.now();

    for (let idx = 0; idx < data.length; idx += chunkSize) {
      stream.push(data.slice(idx, idx + chunkSize));

      if (Date.now() - lastProgressUpdate > 100) {
        onProgress?.(idx / data.length);
        lastProgressUpdate = Date.now();
      }

      await new Promise((resolve) => setTimeout(resolve, 0));
    }
    stream.end();
    const end = Date.now();

    console.debug(
      "Finished creating binary stream in",
      (end - start) / 1000,
      "s - Throughput in MB/s",
      (1000 * (blob.size / (end - start))) / (1024 * 1024),
    );
    onProgress?.(1);

    return stream;
  }

  /**
   * Get a JSON representation of the `FileStream`
   * @category Content
   */
  toJSON(): {
    id: string;
    _type: "BinaryCoStream";
    mimeType?: string;
    totalSizeBytes?: number;
    fileName?: string;
    chunks?: Uint8Array[];
    finished?: boolean;
  } {
    return {
      id: this.id,
      _type: this._type,
      ...this.getChunks(),
    };
  }

  /** @internal */
  [inspect]() {
    return this.toJSON();
  }

  /**
   * Load a `FileStream`
   * @category Subscription & Loading
   */
  static load<C extends FileStream>(
    this: CoValueClass<C>,
    id: ID<C>,
    options?: { loadAs?: Account | AnonymousJazzAgent },
  ): Promise<Resolved<C, true> | null> {
    return loadCoValueWithoutMe(this, id, options);
  }

  /**
   * Subscribe to a `FileStream`, when you have an ID but don't have a `FileStream` instance yet
   * @category Subscription & Loading
   */
  static subscribe<F extends FileStream, const R extends RefsToResolve<F>>(
    this: CoValueClass<F>,
    id: ID<F>,
    listener: (value: Resolved<F, R>, unsubscribe: () => void) => void,
  ): () => void;
  static subscribe<F extends FileStream, const R extends RefsToResolve<F>>(
    this: CoValueClass<F>,
    id: ID<F>,
    options: SubscribeListenerOptions<F, R>,
    listener: (value: Resolved<F, R>, unsubscribe: () => void) => void,
  ): () => void;
  static subscribe<F extends FileStream, const R extends RefsToResolve<F>>(
    this: CoValueClass<F>,
    id: ID<F>,
    ...args: SubscribeRestArgs<F, R>
  ): () => void {
    const { options, listener } = parseSubscribeRestArgs(args);
    return subscribeToCoValueWithoutMe<F, R>(this, id, options, listener);
  }

  /**
   * An instance method to subscribe to an existing `FileStream`
   * @category Subscription & Loading
   */
  subscribe<B extends FileStream>(
    this: B,
    listener: (value: Resolved<B, true>) => void,
  ): () => void {
    return subscribeToExistingCoValue(this, {}, listener);
  }

  /**
   * Wait for the `FileStream` to be uploaded to the other peers.
   *
   * @category Subscription & Loading
   */
  waitForSync(options?: { timeout?: number }) {
    return this._raw.core.waitForSync(options);
  }
}<|MERGE_RESOLUTION|>--- conflicted
+++ resolved
@@ -30,12 +30,8 @@
   ItemsSym,
   Ref,
   SchemaInit,
-<<<<<<< HEAD
+  accessChildById,
   coField,
-=======
-  accessChildById,
-  co,
->>>>>>> 693a0588
   ensureCoValueLoaded,
   inspect,
   isRefEncoded,
@@ -472,17 +468,6 @@
       }
     },
     get by() {
-<<<<<<< HEAD
-      return accountID
-        ? new Ref<Account>(accountID as unknown as ID<Account>, loadedAs, {
-            ref: RegisteredSchemas["Account"],
-            optional: false,
-          })?.accessFrom(
-            accessFrom,
-            rawEntry.by + rawEntry.tx.sessionID + rawEntry.tx.txIndex + ".by",
-          )
-        : undefined;
-=======
       return (
         accountID &&
         accessChildById(accessFrom, accountID, {
@@ -490,7 +475,6 @@
           optional: false,
         })
       );
->>>>>>> 693a0588
     },
     madeAt: rawEntry.at,
     tx: rawEntry.tx,
