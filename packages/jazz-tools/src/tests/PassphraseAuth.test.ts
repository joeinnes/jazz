--- conflicted
+++ resolved
@@ -1,32 +1,21 @@
 // @vitest-environment happy-dom
 
 import { AgentSecret } from "cojson";
-<<<<<<< HEAD
-import { beforeEach, describe, expect, it, vi } from "vitest";
+import { PureJSCrypto } from "cojson/src/crypto/PureJSCrypto.js";
+import { assert, beforeEach, describe, expect, it, vi } from "vitest";
 import { PassphraseAuth } from "../auth/PassphraseAuth";
-=======
-import { PureJSCrypto } from "cojson/src/crypto/PureJSCrypto";
->>>>>>> 8a31f567
 import {
   Account,
   AuthSecretStorage,
   ID,
   InMemoryKVStore,
   KvStoreContext,
-<<<<<<< HEAD
 } from "../exports";
-import { createJazzTestAccount } from "../testing";
-import { TestJSCrypto } from "../testing";
-=======
-} from "jazz-tools";
-import { assert, beforeEach, describe, expect, it, vi } from "vitest";
-import { PassphraseAuth } from "../auth/PassphraseAuth";
 import {
   TestJazzContextManager,
   createJazzTestAccount,
   setupJazzTestSync,
 } from "../testing";
->>>>>>> 8a31f567
 import { testWordlist } from "./fixtures";
 
 // Initialize KV store for tests
