--- conflicted
+++ resolved
@@ -4,77 +4,82 @@
 const Crypto = await WasmCrypto.create();
 
 describe("Custom accounts and groups", async () => {
-  class CustomProfile extends CoMap {
-    name = co.string;
-    color = co.string;
-  }
-
-  class CustomAccount extends Account {
-    profile = co.ref(CustomProfile);
-    root = co.ref(CoMap);
-
-    migrate(this: CustomAccount, creationProps?: { name: string }) {
-      if (creationProps) {
-        const profileGroup = Group.create({ owner: this });
-        profileGroup.addMember("everyone", "reader");
-        this.profile = CustomProfile.create(
-          { name: creationProps.name, color: "blue" },
-          { owner: this },
-        );
-      }
-    }
-  }
-
-  class CustomGroup extends Group {
-    profile = co.null;
-    root = co.null;
-    [co.members] = co.ref(CustomAccount);
-
-    get nMembers() {
-      return this.members.length;
-    }
-  }
-
-  test("Custom account and group", async () => {
-    const me = await CustomAccount.create({
-      creationProps: { name: "Hermes Puggington" },
-      crypto: Crypto,
-    });
-
-    expect(me.profile).toBeDefined();
-    expect(me.profile?.name).toBe("Hermes Puggington");
-    expect(me.profile?.color).toBe("blue");
-
-    const group = new CustomGroup({ owner: me });
-    group.addMember("everyone", "reader");
-
-    expect(group.members).toMatchObject([
-      { id: me.id, role: "admin" },
-      { id: "everyone", role: "reader" },
-    ]);
-
-    expect(group.nMembers).toBe(2);
-
-    await new Promise<void>((resolve) => {
-      group.subscribe({}, (update) => {
-        const meAsMember = update.members.find((member) => {
-          return member.id === me.id && member.account?.profile;
-        });
-        if (meAsMember) {
-          expect(meAsMember.account?.profile?.name).toBe("Hermes Puggington");
-          expect(meAsMember.account?.profile?.color).toBe("blue");
-          resolve();
-        }
-      });
-    });
-
-    class MyMap extends CoMap {
-      name = co.string;
+    class CustomProfile extends CoMap {
+        name = co.string;
+        color = co.string;
     }
 
-    const map = MyMap.create({ name: "test" }, { owner: group });
+    class CustomAccount extends Account {
+        profile = co.ref(CustomProfile);
+        root = co.ref(CoMap);
 
-<<<<<<< HEAD
+        migrate(this: CustomAccount, creationProps?: { name: string }) {
+            if (creationProps) {
+                const profileGroup = Group.create({ owner: this });
+                profileGroup.addMember("everyone", "reader");
+                this.profile = CustomProfile.create(
+                    { name: creationProps.name, color: "blue" },
+                    { owner: this },
+                );
+            }
+        }
+    }
+
+    class CustomGroup extends Group {
+        profile = co.null;
+        root = co.null;
+        [co.members] = co.ref(CustomAccount);
+
+        get nMembers() {
+            return this.members.length;
+        }
+    }
+
+    test("Custom account and group", async () => {
+        const me = await CustomAccount.create({
+            creationProps: { name: "Hermes Puggington" },
+            crypto: Crypto,
+        });
+
+        expect(me.profile).toBeDefined();
+        expect(me.profile?.name).toBe("Hermes Puggington");
+        expect(me.profile?.color).toBe("blue");
+
+        const group = new CustomGroup({ owner: me });
+        group.addMember("everyone", "reader");
+
+        expect(group.members).toMatchObject([
+            { id: me.id, role: "admin" },
+            { id: "everyone", role: "reader" },
+        ]);
+
+        expect(group.nMembers).toBe(2);
+
+        await new Promise<void>((resolve) => {
+            group.subscribe({}, (update) => {
+                const meAsMember = update.members.find((member) => {
+                    return member.id === me.id && member.account?.profile;
+                });
+                if (meAsMember) {
+          expect(meAsMember.account?.profile?.name).toBe("Hermes Puggington");
+                    expect(meAsMember.account?.profile?.color).toBe("blue");
+                    resolve();
+                }
+            });
+        });
+
+        class MyMap extends CoMap {
+            name = co.string;
+        }
+
+        const map = MyMap.create({ name: "test" }, { owner: group });
+
+        const meAsCastMember = map._owner
+            .castAs(CustomGroup)
+            .members.find((member) => member.id === me.id);
+    expect(meAsCastMember?.account?.profile?.name).toBe("Hermes Puggington");
+        expect(meAsCastMember?.account?.profile?.color).toBe("blue");
+
         // eslint-disable-next-line @typescript-eslint/no-explicit-any
         expect((map._owner as any).nMembers).toBeUndefined();
         expect(map._owner.castAs(CustomGroup).nMembers).toBe(2);
@@ -147,17 +152,4 @@
         const mapAsReaderAfterUpdate = await TestMap.load(mapInGrandChild.id, reader, {});
         expect(mapAsReaderAfterUpdate?.title).toBe("In Grand Child (updated)");
     })
-})
-=======
-    const meAsCastMember = map._owner
-      .castAs(CustomGroup)
-      .members.find((member) => member.id === me.id);
-    expect(meAsCastMember?.account?.profile?.name).toBe("Hermes Puggington");
-    expect(meAsCastMember?.account?.profile?.color).toBe("blue");
-
-    // eslint-disable-next-line @typescript-eslint/no-explicit-any
-    expect((map._owner as any).nMembers).toBeUndefined();
-    expect(map._owner.castAs(CustomGroup).nMembers).toBe(2);
-  });
-});
->>>>>>> d5f9c57e
+})