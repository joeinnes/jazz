import {
  assert,
  beforeEach,
  describe,
  expect,
  it,
  onTestFinished,
  vi,
} from "vitest";
import {
  Account,
  CoFeed,
  CoList,
  CoMap,
  FileStream,
  Group,
  coField,
  cojsonInternals,
  z,
} from "../index.js";
import {
  CoMapInstance,
  ID,
  InstanceOrPrimitiveOfSchema,
  Loaded,
  Resolved,
  co,
  createCoValueObservable,
  subscribeToCoValue,
  zodSchemaToCoSchema,
} from "../internal.js";
import {
  createJazzTestAccount,
  getPeerConnectedToTestSyncServer,
  setupJazzTestSync,
} from "../testing.js";
import { setupAccount, waitFor } from "./utils.js";

<<<<<<< HEAD
const ReactionsFeed = co.feed(z.string());
=======
cojsonInternals.setCoValueLoadingRetryDelay(300);

class ChatRoom extends CoMap {
  messages = co.ref(MessagesList);
  name = co.string;
}
>>>>>>> 31614c0a

const Message = co.map({
  text: z.string(),
  reactions: ReactionsFeed,
  attachment: z.optional(co.fileStream()),
});

const ChatRoom = co.map({
  messages: co.list(Message),
  name: z.string(),
});

function createChatRoom(me: Account | Group, name: string) {
  return ChatRoom.create(
    { messages: co.list(Message).create([], { owner: me }), name },
    { owner: me },
  );
}

function createMessage(me: Account | Group, text: string) {
  return Message.create(
    { text, reactions: ReactionsFeed.create([], { owner: me }) },
    { owner: me },
  );
}

beforeEach(async () => {
  await setupJazzTestSync();
});

beforeEach(() => {
  cojsonInternals.CO_VALUE_LOADING_CONFIG.MAX_RETRIES = 1;
  cojsonInternals.CO_VALUE_LOADING_CONFIG.TIMEOUT = 1;
});

describe("subscribeToCoValue", () => {
  it("subscribes to a CoMap", async () => {
    const { me, meOnSecondPeer } = await setupAccount();

    const chatRoom = createChatRoom(me, "General");
    const updateFn = vi.fn();

    let result = null as Loaded<typeof ChatRoom, {}> | null;

    const unsubscribe = subscribeToCoValue(
      zodSchemaToCoSchema(ChatRoom),
      chatRoom.id,
      { loadAs: meOnSecondPeer },
      (value) => {
        result = value;
        updateFn();
      },
    );

    onTestFinished(unsubscribe);

    await waitFor(() => {
      expect(updateFn).toHaveBeenCalled();
    });

    expect(result).not.toBeNull();
    expect(result?.id).toBe(chatRoom.id);
    expect(result?.messages).toEqual(null);
    expect(result?.name).toBe("General");

    updateFn.mockClear();

    await waitFor(() => {
      expect(updateFn).toHaveBeenCalled();
    });

    expect(result?.messages).toEqual([]);

    updateFn.mockClear();
    chatRoom.name = "Lounge";

    await waitFor(() => {
      expect(updateFn).toHaveBeenCalled();
    });

    expect(result?.name).toBe("Lounge");
  });

  it("shouldn't fire updates until the declared load depth isn't reached", async () => {
    const { me, meOnSecondPeer } = await setupAccount();

    const chatRoom = createChatRoom(me, "General");
    const updateFn = vi.fn();

    let result = null as Loaded<typeof ChatRoom, {}> | null;

    const unsubscribe = subscribeToCoValue(
      zodSchemaToCoSchema(ChatRoom),
      chatRoom.id,
      {
        loadAs: meOnSecondPeer,
        resolve: {
          messages: true,
        },
      },
      (value) => {
        result = value;
        updateFn();
      },
    );

    onTestFinished(unsubscribe);

    await waitFor(() => {
      expect(updateFn).toHaveBeenCalled();
    });

    expect(updateFn).toHaveBeenCalledTimes(1);
    expect(result).toMatchObject({
      id: chatRoom.id,
      name: "General",
      messages: [],
    });
  });

  it("shouldn't fire updates after unsubscribing", async () => {
    const { me, meOnSecondPeer } = await setupAccount();

    const chatRoom = createChatRoom(me, "General");
    const updateFn = vi.fn();

    const { messages } = await chatRoom.ensureLoaded({
      resolve: { messages: { $each: true } },
    });

    messages.push(createMessage(me, "Hello"));

    const unsubscribe = subscribeToCoValue(
      zodSchemaToCoSchema(ChatRoom),
      chatRoom.id,
      {
        loadAs: meOnSecondPeer,
        resolve: {
          messages: { $each: true },
        },
      },
      updateFn,
    );

    await waitFor(() => {
      expect(updateFn).toHaveBeenCalled();
    });

    unsubscribe();
    chatRoom.name = "Lounge";
    messages.push(createMessage(me, "Hello 2"));

    await new Promise((resolve) => setTimeout(resolve, 100));

    expect(updateFn).toHaveBeenCalledTimes(1);
    expect(updateFn).toHaveBeenCalledWith(
      expect.objectContaining({
        id: chatRoom.id,
      }),
      expect.any(Function),
    );
  });

  it("should fire updates when a ref entity is updates", async () => {
    const { me, meOnSecondPeer } = await setupAccount();

    const chatRoom = createChatRoom(me, "General");
    const message = createMessage(
      me,
      "Hello Luigi, are you ready to save the princess?",
    );
    chatRoom.messages?.push(message);

    const updateFn = vi.fn();

    const unsubscribe = subscribeToCoValue(
      zodSchemaToCoSchema(ChatRoom),
      chatRoom.id,
      {
        loadAs: meOnSecondPeer,
        resolve: {
          messages: {
            $each: true,
          },
        },
      },
      updateFn,
    );

    onTestFinished(unsubscribe);

    await waitFor(() => {
      const lastValue = updateFn.mock.lastCall?.[0];

      expect(lastValue?.messages?.[0]?.text).toBe(message.text);
    });

    message.text = "Nevermind, she was gone to the supermarket";
    updateFn.mockClear();

    await waitFor(() => {
      expect(updateFn).toHaveBeenCalled();
    });

    const lastValue = updateFn.mock.lastCall?.[0];
    expect(lastValue?.messages?.[0]?.text).toBe(
      "Nevermind, she was gone to the supermarket",
    );
  });

  it("should handle the updates as immutable changes", async () => {
    const { me, meOnSecondPeer } = await setupAccount();

    const chatRoom = createChatRoom(me, "General");
    const message = createMessage(
      me,
      "Hello Luigi, are you ready to save the princess?",
    );
    const message2 = createMessage(me, "Let's go!");
    chatRoom.messages?.push(message);
    chatRoom.messages?.push(message2);

    const updateFn = vi.fn();

    const updates = [] as Loaded<
      typeof ChatRoom,
      {
        messages: {
          $each: {
            reactions: true;
          };
        };
      }
    >[];

    const unsubscribe = subscribeToCoValue(
      zodSchemaToCoSchema(ChatRoom),
      chatRoom.id,
      {
        loadAs: meOnSecondPeer,
        resolve: {
          messages: {
            $each: {
              reactions: true,
            },
          },
        },
      },
      (value) => {
        updates.push(value);
        updateFn();
      },
    );

    onTestFinished(unsubscribe);

    await waitFor(() => {
      const lastValue = updates.at(-1);

      expect(lastValue?.messages?.[0]?.text).toBe(message.text);
    });

    const initialValue = updates.at(0);
    const initialMessagesList = initialValue?.messages;
    const initialMessage1 = initialValue?.messages[0];
    const initialMessage2 = initialValue?.messages[1];
    const initialMessageReactions = initialValue?.messages[0]?.reactions;

    message.reactions?.push("👍");

    updateFn.mockClear();

    await waitFor(() => {
      expect(updateFn).toHaveBeenCalled();
    });

    const lastValue = updates.at(-1)!;
    expect(lastValue).not.toBe(initialValue);
    expect(lastValue.messages).not.toBe(initialMessagesList);
    expect(lastValue.messages[0]).not.toBe(initialMessage1);
    expect(lastValue.messages[0]?.reactions).not.toBe(initialMessageReactions);

    // This shouldn't change
    expect(lastValue.messages[1]).toBe(initialMessage2);

    // TODO: The initial should point at that snapshot in time
    // expect(lastValue.messages).not.toBe(initialValue.messages);
    // expect(lastValue.messages[0]).not.toBe(initialValue.messages[0]);
    // expect(lastValue.messages[1]).toBe(initialValue.messages[1]);
    // expect(lastValue.messages[0].reactions).not.toBe(initialValue.messages[0].reactions);
  });

  it("should keep the same identity on the ref entities when a property is updated", async () => {
    const { me, meOnSecondPeer } = await setupAccount();

    const chatRoom = createChatRoom(me, "General");
    const message = createMessage(
      me,
      "Hello Luigi, are you ready to save the princess?",
    );
    const message2 = createMessage(me, "Let's go!");
    chatRoom.messages?.push(message);
    chatRoom.messages?.push(message2);

    const updateFn = vi.fn();

    const unsubscribe = subscribeToCoValue(
      zodSchemaToCoSchema(ChatRoom),
      chatRoom.id,
      {
        loadAs: meOnSecondPeer,
        resolve: {
          messages: {
            $each: {
              reactions: true,
            },
          },
        },
      },
      updateFn,
    );

    onTestFinished(unsubscribe);

    await waitFor(() => {
      const lastValue = updateFn.mock.lastCall?.[0];

      expect(lastValue?.messages?.[0]?.text).toBe(message.text);
      expect(lastValue?.messages?.[1]?.text).toBe(message2.text);
    });

    const initialValue = updateFn.mock.lastCall?.[0];
    chatRoom.name = "Me and Luigi";

    updateFn.mockClear();

    await waitFor(() => {
      expect(updateFn).toHaveBeenCalled();
    });

    const lastValue = updateFn.mock.lastCall?.[0];
    expect(lastValue).not.toBe(initialValue);
    expect(lastValue.name).toBe("Me and Luigi");

    expect(lastValue.messages).toBe(initialValue.messages);
    expect(lastValue.messages[0]).toBe(initialValue.messages[0]);
    expect(lastValue.messages[1]).toBe(initialValue.messages[1]);
  });

  it("should emit only once when loading a list of values", async () => {
    const TestMap = co.map({
      value: z.string(),
    });

    const TestList = co.list(TestMap);

    const account = await createJazzTestAccount({
      isCurrentActiveAccount: true,
    });

    const list = TestList.create([
      TestMap.create({ value: "1" }),
      TestMap.create({ value: "2" }),
      TestMap.create({ value: "3" }),
      TestMap.create({ value: "4" }),
      TestMap.create({ value: "5" }),
    ]);

    const updateFn = vi.fn();

    const unsubscribe = subscribeToCoValue(
      zodSchemaToCoSchema(TestList),
      list.id,
      {
        loadAs: account,
        resolve: {
          $each: true,
        },
      },
      updateFn,
    );

    onTestFinished(unsubscribe);

    await new Promise((resolve) => setTimeout(resolve, 100));

    assert(list);

    expect(list[0]?.value).toBe("1");

    expect(updateFn).toHaveBeenCalledTimes(1);
  });

  it("should emit when all the items become accessible", async () => {
    const TestMap = co.map({
      value: z.string(),
    });

    const TestList = co.list(TestMap);

    const reader = await createJazzTestAccount({
      isCurrentActiveAccount: true,
    });

    const creator = await createJazzTestAccount({
      isCurrentActiveAccount: true,
    });

    const everyone = Group.create(creator);
    everyone.addMember("everyone", "reader");

    const group = Group.create(creator);

    const list = TestList.create(
      [
        TestMap.create({ value: "1" }, group),
        TestMap.create({ value: "2" }, everyone),
        TestMap.create({ value: "3" }, everyone),
        TestMap.create({ value: "4" }, everyone),
        TestMap.create({ value: "5" }, everyone),
      ],
      everyone,
    );

    let result = null as Loaded<typeof TestList, { $each: true }> | null;

    const updateFn = vi.fn().mockImplementation((value) => {
      result = value;
    });
    const onUnauthorized = vi.fn();

    const unsubscribe = subscribeToCoValue(
      zodSchemaToCoSchema(TestList),
      list.id,
      {
        loadAs: reader,
        resolve: {
          $each: true,
        },
        onUnauthorized,
      },
      updateFn,
    );

    onTestFinished(unsubscribe);

    await waitFor(() => {
      expect(onUnauthorized).toHaveBeenCalled();
    });

    group.addMember("everyone", "reader");

    await waitFor(() => {
      expect(updateFn).toHaveBeenCalled();
    });

    assert(result);

    expect(result[0]?.value).toBe("1");

    expect(updateFn).toHaveBeenCalledTimes(1);
  });

  it("should emit when all the items become available", async () => {
    const TestMap = co.map({
      value: z.string(),
    });

    const TestList = co.list(TestMap);

    const reader = await createJazzTestAccount({
      isCurrentActiveAccount: true,
    });

    const creator = await createJazzTestAccount({
      isCurrentActiveAccount: true,
    });

    // Disconnect the creator from the sync server
    creator._raw.core.node.syncManager.getPeers().forEach((peer) => {
      peer.gracefulShutdown();
    });

    const everyone = Group.create(creator);
    everyone.addMember("everyone", "reader");

    const list = TestList.create(
      [
        TestMap.create({ value: "1" }, everyone),
        TestMap.create({ value: "2" }, everyone),
      ],
      everyone,
    );

    let result = null as Loaded<typeof TestList, { $each: true }> | null;

    const updateFn = vi.fn().mockImplementation((value) => {
      result = value;
    });
    const onUnauthorized = vi.fn();
    const onUnavailable = vi.fn();

    const unsubscribe = subscribeToCoValue(
      zodSchemaToCoSchema(TestList),
      list.id,
      {
        loadAs: reader,
        resolve: {
          $each: true,
        },
        onUnauthorized,
        onUnavailable,
      },
      updateFn,
    );

    onTestFinished(unsubscribe);

    await waitFor(() => {
      expect(onUnavailable).toHaveBeenCalled();
    });

    creator._raw.core.node.syncManager.addPeer(
      getPeerConnectedToTestSyncServer(),
    );

    await waitFor(() => {
      expect(updateFn).toHaveBeenCalled();
    });

    assert(result);

    expect(result[0]?.value).toBe("1");

    // expect(updateFn).toHaveBeenCalledTimes(1);
    // TODO: Getting an extra update here due to https://github.com/garden-co/jazz/issues/2117
    expect(updateFn).toHaveBeenCalledTimes(2);
  });

  it("should handle undefined values in lists with required refs", async () => {
    const TestMap = co.map({
      value: z.string(),
    });

    const TestList = co.list(TestMap);

    const reader = await createJazzTestAccount({
      isCurrentActiveAccount: true,
    });

    const creator = await createJazzTestAccount({
      isCurrentActiveAccount: true,
    });

    const everyone = Group.create(creator);
    everyone.addMember("everyone", "reader");

    const list = TestList.create(
      [
        // @ts-expect-error
        undefined,
        TestMap.create({ value: "2" }, everyone),
        TestMap.create({ value: "3" }, everyone),
        TestMap.create({ value: "4" }, everyone),
        TestMap.create({ value: "5" }, everyone),
      ],
      everyone,
    );

    let result = null as Loaded<typeof TestList, { $each: true }> | null;

    const updateFn = vi.fn().mockImplementation((value) => {
      result = value;
    });
    const onUnauthorized = vi.fn();
    const onUnavailable = vi.fn();

    const unsubscribe = subscribeToCoValue(
      zodSchemaToCoSchema(TestList),
      list.id,
      {
        loadAs: reader,
        resolve: {
          $each: true,
        },
        onUnauthorized,
        onUnavailable,
      },
      updateFn,
    );

    onTestFinished(unsubscribe);

    await waitFor(() => {
      expect(onUnavailable).toHaveBeenCalled();
    });

    list[0] = TestMap.create({ value: "1" }, everyone);

    await waitFor(() => {
      expect(updateFn).toHaveBeenCalled();
    });

    assert(result);

    expect(result[0]?.value).toBe("1");

    expect(updateFn).toHaveBeenCalledTimes(1);
  });

  it("should handle undefined values in lists with optional refs", async () => {
    const TestMap = co.map({
      value: z.string(),
    });

    const TestList = co.list(z.optional(TestMap));

    const reader = await createJazzTestAccount({
      isCurrentActiveAccount: true,
    });

    const creator = await createJazzTestAccount({
      isCurrentActiveAccount: true,
    });

    const everyone = Group.create(creator);
    everyone.addMember("everyone", "reader");

    const list = TestList.create(
      [
        undefined,
        TestMap.create({ value: "2" }, everyone),
        TestMap.create({ value: "3" }, everyone),
        TestMap.create({ value: "4" }, everyone),
        TestMap.create({ value: "5" }, everyone),
      ],
      everyone,
    );

    let result = null as Loaded<typeof TestList, { $each: true }> | null;

    const updateFn = vi.fn().mockImplementation((value) => {
      result = value;
    });
    const onUnauthorized = vi.fn();
    const onUnavailable = vi.fn();

    const unsubscribe = subscribeToCoValue(
      zodSchemaToCoSchema(TestList),
      list.id,
      {
        loadAs: reader,
        resolve: {
          $each: true,
        },
        onUnauthorized,
        onUnavailable,
      },
      updateFn,
    );

    onTestFinished(unsubscribe);

    await waitFor(() => {
      expect(updateFn).toHaveBeenCalled();
    });

    assert(result);

    expect(result[0]).toBeUndefined();

    expect(updateFn).toHaveBeenCalledTimes(1);
  });

  it("should unsubscribe from a nested ref when the value is set to undefined", async () => {
    const TestMap = co.map({
      value: z.string(),
    });

    const TestList = co.list(z.optional(TestMap));

    const creator = await createJazzTestAccount({
      isCurrentActiveAccount: true,
    });

    const list = TestList.create(
      [
        TestMap.create({ value: "1" }, creator),
        TestMap.create({ value: "2" }, creator),
      ],
      creator,
    );

    let result = null as Loaded<typeof TestList, { $each: true }> | null;

    const updateFn = vi.fn().mockImplementation((value) => {
      result = value;
    });

    const unsubscribe = subscribeToCoValue(
      zodSchemaToCoSchema(TestList),
      list.id,
      {
        loadAs: creator,
        resolve: {
          $each: true,
        },
      },
      updateFn,
    );

    onTestFinished(unsubscribe);

    await waitFor(() => {
      expect(updateFn).toHaveBeenCalled();
    });

    assert(result);
    expect(result[0]?.value).toBe("1");
    expect(result[1]?.value).toBe("2");

    const firstItem = result[0]!;

    updateFn.mockClear();

    list[0] = undefined;

    await waitFor(() => {
      expect(updateFn).toHaveBeenCalled();
    });

    assert(result);
    expect(result[0]).toBeUndefined();

    updateFn.mockClear();

    firstItem.value = "3";

    expect(updateFn).not.toHaveBeenCalled();
  });

  it("should unsubscribe from a nested ref when the value is changed to a different ref", async () => {
    const TestMap = co.map({
      value: z.string(),
    });

    const TestList = co.list(TestMap);

    const creator = await createJazzTestAccount({
      isCurrentActiveAccount: true,
    });

    const list = TestList.create(
      [
        TestMap.create({ value: "1" }, creator),
        TestMap.create({ value: "2" }, creator),
      ],
      creator,
    );

    let result = null as Loaded<typeof TestList, { $each: true }> | null;

    const updateFn = vi.fn().mockImplementation((value) => {
      result = value;
    });

    const unsubscribe = subscribeToCoValue(
      zodSchemaToCoSchema(TestList),
      list.id,
      {
        loadAs: creator,
        resolve: {
          $each: true,
        },
      },
      updateFn,
    );

    onTestFinished(unsubscribe);

    await waitFor(() => {
      expect(updateFn).toHaveBeenCalled();
    });

    assert(result);
    expect(result[0]?.value).toBe("1");
    expect(result[1]?.value).toBe("2");

    updateFn.mockClear();
    const firstItem = result[0]!;

    // Replace the first item with a new map
    const newMap = TestMap.create({ value: "3" }, creator);
    list[0] = newMap;

    await waitFor(() => {
      expect(updateFn).toHaveBeenCalled();
    });

    assert(result);
    expect(result[0]?.value).toBe("3");
    expect(result[1]?.value).toBe("2");

    updateFn.mockClear();

    firstItem.value = "4";

    expect(updateFn).not.toHaveBeenCalled();

    newMap.value = "5";

    expect(updateFn).toHaveBeenCalled();
    expect(result[0]?.value).toBe("5");
  });

  it("should emit on group changes, even when the amount of totalValidTransactions doesn't change but the content does", async () => {
    const Person = co.map({
      name: z.string(),
    });

    const creator = await createJazzTestAccount();

    const writer1 = await createJazzTestAccount();
    const writer2 = await createJazzTestAccount();

    const reader = await createJazzTestAccount();

    await Promise.all([
      writer1.waitForAllCoValuesSync(),
      writer2.waitForAllCoValuesSync(),
      reader.waitForAllCoValuesSync(),
    ]);

    const group = Group.create(creator);
    group.addMember(writer1, "writer");
    group.addMember(writer2, "reader");
    group.addMember(reader, "reader");

    const person = Person.create({ name: "creator" }, group);

    await person.waitForSync();

    // Disconnect from the sync server, so we can change permissions but not sync them
    creator._raw.core.node.syncManager.getPeers().forEach((peer) => {
      peer.gracefulShutdown();
    });

    group.removeMember(writer1);
    group.addMember(writer2, "writer");

    let value = null as Loaded<typeof Person, {}> | null;
    const spy = vi.fn((update) => {
      value = update;
    });

    const unsubscribe = subscribeToCoValue(
      zodSchemaToCoSchema(Person),
      person.id,
      {
        loadAs: reader,
      },
      spy,
    );

    onTestFinished(unsubscribe);

    await waitFor(() => expect(spy).toHaveBeenCalled());
    expect(spy).toHaveBeenCalledTimes(1);
    expect(value?.name).toBe("creator");

    const personOnWriter1 = await Person.load(person.id, {
      loadAs: writer1,
    });

    const personOnWriter2 = await Person.load(person.id, {
      loadAs: writer2,
    });

    spy.mockClear();

    assert(personOnWriter1);
    assert(personOnWriter2);
    personOnWriter1.name = "writer1";
    personOnWriter2.name = "writer2";

    await waitFor(() => expect(spy).toHaveBeenCalled());
    expect(spy).toHaveBeenCalledTimes(1);
    expect(value?.name).toBe("writer1");
    expect(value?._raw.totalValidTransactions).toBe(2);

    spy.mockClear();

    // Reconnect to the sync server
    creator._raw.core.node.syncManager.addPeer(
      getPeerConnectedToTestSyncServer(),
    );

    await waitFor(() => expect(spy).toHaveBeenCalled());
    expect(spy).toHaveBeenCalledTimes(1);
    expect(value?.name).toBe("writer2");
    expect(value?._raw.totalValidTransactions).toBe(2);
  });

  it("errors on autoloaded values shouldn't block updates", async () => {
    class TestMap extends CoMap {
      value = co.string;
    }

    class TestList extends CoList.Of(co.ref(TestMap)) {}

    const reader = await createJazzTestAccount({
      isCurrentActiveAccount: true,
    });

    const creator = await createJazzTestAccount({
      isCurrentActiveAccount: true,
    });

    const everyone = Group.create(creator);
    everyone.addMember("everyone", "reader");

    const group = Group.create(creator);

    const list = TestList.create(
      [
        TestMap.create({ value: "1" }, group),
        TestMap.create({ value: "2" }, everyone),
        TestMap.create({ value: "3" }, everyone),
        TestMap.create({ value: "4" }, everyone),
        TestMap.create({ value: "5" }, everyone),
      ],
      everyone,
    );

    let result = null as Resolved<TestList, { $each: true }> | null;

    const updateFn = vi.fn().mockImplementation((value) => {
      result = value;
    });
    const onUnauthorized = vi.fn();
    const onUnavailable = vi.fn();

    const unsubscribe = subscribeToCoValue(
      TestList,
      list.id,
      {
        loadAs: reader,
        resolve: true,
        onUnauthorized,
        onUnavailable,
      },
      updateFn,
    );

    onTestFinished(unsubscribe);

    await waitFor(() => {
      expect(updateFn).toHaveBeenCalled();
    });

    await waitFor(() => {
      assert(result);
      expect(result[1]?.value).toBe("2");
    });

    assert(result);
    expect(result[0]).toBe(null);

    updateFn.mockClear();

    list[1] = TestMap.create({ value: "updated" }, everyone);

    await waitFor(() => {
      expect(result?.[1]?.value).toBe("updated");
    });

    expect(onUnavailable).not.toHaveBeenCalled();
    expect(onUnauthorized).not.toHaveBeenCalled();
  });

  it("errors on autoloaded values shouldn't block updates, even when the error comes from a new ref", async () => {
    class Dog extends CoMap {
      name = co.string;
    }

    class Person extends CoMap {
      name = co.string;
      dog = co.ref(Dog);
    }

    class PersonList extends CoList.Of(co.ref(Person)) {}

    const reader = await createJazzTestAccount({
      isCurrentActiveAccount: true,
    });

    const creator = await createJazzTestAccount({
      isCurrentActiveAccount: true,
    });

    const everyone = Group.create(creator);
    everyone.addMember("everyone", "reader");

    const list = PersonList.create(
      [
        Person.create(
          { name: "Guido", dog: Dog.create({ name: "Giggino" }, everyone) },
          everyone,
        ),
        Person.create(
          { name: "John", dog: Dog.create({ name: "Rex" }, everyone) },
          everyone,
        ),
        Person.create(
          { name: "Jane", dog: Dog.create({ name: "Bella" }, everyone) },
          everyone,
        ),
      ],
      everyone,
    );

    let result = null as Resolved<PersonList, { $each: true }> | null;

    const updateFn = vi.fn().mockImplementation((value) => {
      result = value;
    });
    const onUnauthorized = vi.fn();
    const onUnavailable = vi.fn();

    const unsubscribe = subscribeToCoValue(
      PersonList,
      list.id,
      {
        loadAs: reader,
        resolve: {
          $each: true,
        },
        onUnauthorized,
        onUnavailable,
      },
      updateFn,
    );

    onTestFinished(unsubscribe);

    await waitFor(() => {
      expect(result?.[0]?.name).toBe("Guido");
      expect(result?.[0]?.dog?.name).toBe("Giggino");
    });

    await waitFor(() => {
      expect(result?.[1]?.name).toBe("John");
      expect(result?.[1]?.dog?.name).toBe("Rex");
    });

    await waitFor(() => {
      expect(result?.[2]?.name).toBe("Jane");
      expect(result?.[2]?.dog?.name).toBe("Bella");
    });

    list[0]!.dog = Dog.create({ name: "Ninja" });

    await waitFor(() => {
      expect(result?.[0]?.dog).toBe(null);
    });

    list[1]!.dog = Dog.create({ name: "Pinkie" }, everyone);

    await waitFor(() => {
      expect(result?.[1]?.dog?.name).toBe("Pinkie");
    });

    expect(onUnavailable).not.toHaveBeenCalled();
    expect(onUnauthorized).not.toHaveBeenCalled();
  });

  it("autoload on $each resolve should work on all items", async () => {
    class Dog extends CoMap {
      name = co.string;
    }

    class Person extends CoMap {
      name = co.string;
      dog = co.ref(Dog);
    }

    class PersonList extends CoList.Of(co.ref(Person)) {}

    const reader = await createJazzTestAccount({
      isCurrentActiveAccount: true,
    });

    const creator = await createJazzTestAccount({
      isCurrentActiveAccount: true,
    });

    const everyone = Group.create(creator);
    everyone.addMember("everyone", "reader");

    const list = PersonList.create(
      [
        Person.create(
          { name: "Guido", dog: Dog.create({ name: "Giggino" }, everyone) },
          everyone,
        ),
        Person.create(
          { name: "John", dog: Dog.create({ name: "Rex" }, everyone) },
          everyone,
        ),
        Person.create(
          { name: "Jane", dog: Dog.create({ name: "Bella" }, everyone) },
          everyone,
        ),
      ],
      everyone,
    );

    let result = null as Resolved<PersonList, { $each: true }> | null;

    const updateFn = vi.fn().mockImplementation((value) => {
      result = value;
    });
    const onUnauthorized = vi.fn();
    const onUnavailable = vi.fn();

    const unsubscribe = subscribeToCoValue(
      PersonList,
      list.id,
      {
        loadAs: reader,
        resolve: {
          $each: true,
        },
        onUnauthorized,
        onUnavailable,
      },
      updateFn,
    );

    onTestFinished(unsubscribe);

    await waitFor(() => {
      expect(result?.[0]?.name).toBe("Guido");
      expect(result?.[0]?.dog?.name).toBe("Giggino");
    });

    await waitFor(() => {
      expect(result?.[1]?.name).toBe("John");
      expect(result?.[1]?.dog?.name).toBe("Rex");
    });

    await waitFor(() => {
      expect(result?.[2]?.name).toBe("Jane");
      expect(result?.[2]?.dog?.name).toBe("Bella");
    });

    expect(onUnavailable).not.toHaveBeenCalled();
    expect(onUnauthorized).not.toHaveBeenCalled();
  });
});

describe("createCoValueObservable", () => {
  const TestMap = co.map({
    color: z.string(),
  });

  function createTestMap(me: Account | Group) {
    return TestMap.create({ color: "red" }, { owner: me });
  }

  it("should return undefined when there are no subscribers", async () => {
    const observable = createCoValueObservable();

    expect(observable.getCurrentValue()).toBeUndefined();
  });

  it("should update currentValue when subscribed", async () => {
    const { me, meOnSecondPeer } = await setupAccount();
    const testMap = createTestMap(me);
    const observable = createCoValueObservable();
    const mockListener = vi.fn();

    const unsubscribe = observable.subscribe(
      zodSchemaToCoSchema(TestMap),
      testMap.id,
      {
        loadAs: meOnSecondPeer,
      },
      () => {
        mockListener();
      },
    );

    testMap.color = "blue";

    await waitFor(() => mockListener.mock.calls.length > 0);

    expect(observable.getCurrentValue()).toMatchObject({
      id: testMap.id,
      color: "blue",
    });

    unsubscribe();
  });

  it("should reset to undefined after unsubscribe", async () => {
    const { me, meOnSecondPeer } = await setupAccount();
    const testMap = createTestMap(me);
    const observable = createCoValueObservable();
    const mockListener = vi.fn();

    const unsubscribe = observable.subscribe(
      zodSchemaToCoSchema(TestMap),
      testMap.id,
      {
        loadAs: meOnSecondPeer,
      },
      () => {
        mockListener();
      },
    );

    await waitFor(() => mockListener.mock.calls.length > 0);
    expect(observable.getCurrentValue()).toBeDefined();

    unsubscribe();
    expect(observable.getCurrentValue()).toBeUndefined();
  });

  it("should return null if the coValue is not found", async () => {
    const { meOnSecondPeer } = await setupAccount();
    const observable = createCoValueObservable<
      InstanceOrPrimitiveOfSchema<typeof TestMap>,
      Loaded<typeof TestMap, {}>
    >();

    const unsubscribe = observable.subscribe(
      zodSchemaToCoSchema(TestMap),
      "co_z123",
      { loadAs: meOnSecondPeer },
      () => {},
    );

    expect(observable.getCurrentValue()).toBeUndefined();

    await waitFor(() => {
      expect(observable.getCurrentValue()).toBeNull();
    });

    unsubscribe();
  });
});<|MERGE_RESOLUTION|>--- conflicted
+++ resolved
@@ -36,16 +36,9 @@
 } from "../testing.js";
 import { setupAccount, waitFor } from "./utils.js";
 
-<<<<<<< HEAD
+cojsonInternals.setCoValueLoadingRetryDelay(300);
+
 const ReactionsFeed = co.feed(z.string());
-=======
-cojsonInternals.setCoValueLoadingRetryDelay(300);
-
-class ChatRoom extends CoMap {
-  messages = co.ref(MessagesList);
-  name = co.string;
-}
->>>>>>> 31614c0a
 
 const Message = co.map({
   text: z.string(),
@@ -950,11 +943,11 @@
   });
 
   it("errors on autoloaded values shouldn't block updates", async () => {
-    class TestMap extends CoMap {
-      value = co.string;
-    }
-
-    class TestList extends CoList.Of(co.ref(TestMap)) {}
+    const TestMap = co.map({
+      value: z.string(),
+    });
+
+    const TestList = co.list(TestMap);
 
     const reader = await createJazzTestAccount({
       isCurrentActiveAccount: true,
@@ -980,7 +973,7 @@
       everyone,
     );
 
-    let result = null as Resolved<TestList, { $each: true }> | null;
+    let result = null as Loaded<typeof TestList, { $each: true }> | null;
 
     const updateFn = vi.fn().mockImplementation((value) => {
       result = value;
@@ -989,7 +982,7 @@
     const onUnavailable = vi.fn();
 
     const unsubscribe = subscribeToCoValue(
-      TestList,
+      zodSchemaToCoSchema(TestList),
       list.id,
       {
         loadAs: reader,
@@ -1027,16 +1020,16 @@
   });
 
   it("errors on autoloaded values shouldn't block updates, even when the error comes from a new ref", async () => {
-    class Dog extends CoMap {
-      name = co.string;
-    }
-
-    class Person extends CoMap {
-      name = co.string;
-      dog = co.ref(Dog);
-    }
-
-    class PersonList extends CoList.Of(co.ref(Person)) {}
+    const Dog = co.map({
+      name: z.string(),
+    });
+
+    const Person = co.map({
+      name: z.string(),
+      dog: Dog,
+    });
+
+    const PersonList = co.list(Person);
 
     const reader = await createJazzTestAccount({
       isCurrentActiveAccount: true,
@@ -1067,7 +1060,7 @@
       everyone,
     );
 
-    let result = null as Resolved<PersonList, { $each: true }> | null;
+    let result = null as Loaded<typeof PersonList, { $each: true }> | null;
 
     const updateFn = vi.fn().mockImplementation((value) => {
       result = value;
@@ -1076,7 +1069,7 @@
     const onUnavailable = vi.fn();
 
     const unsubscribe = subscribeToCoValue(
-      PersonList,
+      zodSchemaToCoSchema(PersonList),
       list.id,
       {
         loadAs: reader,
@@ -1123,16 +1116,16 @@
   });
 
   it("autoload on $each resolve should work on all items", async () => {
-    class Dog extends CoMap {
-      name = co.string;
-    }
-
-    class Person extends CoMap {
-      name = co.string;
-      dog = co.ref(Dog);
-    }
-
-    class PersonList extends CoList.Of(co.ref(Person)) {}
+    const Dog = co.map({
+      name: z.string(),
+    });
+
+    const Person = co.map({
+      name: z.string(),
+      dog: Dog,
+    });
+
+    const PersonList = co.list(Person);
 
     const reader = await createJazzTestAccount({
       isCurrentActiveAccount: true,
@@ -1163,7 +1156,7 @@
       everyone,
     );
 
-    let result = null as Resolved<PersonList, { $each: true }> | null;
+    let result = null as Loaded<typeof PersonList, { $each: true }> | null;
 
     const updateFn = vi.fn().mockImplementation((value) => {
       result = value;
@@ -1172,7 +1165,7 @@
     const onUnavailable = vi.fn();
 
     const unsubscribe = subscribeToCoValue(
-      PersonList,
+      zodSchemaToCoSchema(PersonList),
       list.id,
       {
         loadAs: reader,
