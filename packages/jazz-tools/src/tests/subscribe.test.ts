--- conflicted
+++ resolved
@@ -1,10 +1,5 @@
 import { describe, expect, it, onTestFinished, vi } from "vitest";
 import {
-<<<<<<< HEAD
-  FileStream,
-  Group,
-  type RefsToResolve,
-=======
   Account,
   CoFeed,
   CoList,
@@ -13,12 +8,7 @@
   Group,
   co,
 } from "../index.web.js";
-import {
-  type DepthsIn,
->>>>>>> 5ec561fe
-  createCoValueObservable,
-  subscribeToCoValue,
-} from "../internal.js";
+import { createCoValueObservable, subscribeToCoValue } from "../internal.js";
 import { setupAccount, waitFor } from "./utils.js";
 
 class ChatRoom extends CoMap {
