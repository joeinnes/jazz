--- conflicted
+++ resolved
@@ -21,11 +21,8 @@
   "dependencies": {
     "@scure/bip39": "^1.3.0",
     "cojson": "workspace:*",
-<<<<<<< HEAD
+    "fast-myers-diff": "^3.2.0",
     "zod": "^3.24.2"
-=======
-    "fast-myers-diff": "^3.2.0"
->>>>>>> 6dd02d28
   },
   "scripts": {
     "format-and-lint": "biome check .",
