--- conflicted
+++ resolved
@@ -7,11 +7,7 @@
     "license": "MIT",
     "version": "0.6.1",
     "dependencies": {
-<<<<<<< HEAD
         "cojson": "workspace:*"
-=======
-        "cojson": "^0.6.5"
->>>>>>> 21907165
     },
     "scripts": {
         "test": "jest",
