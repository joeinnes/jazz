{
  "name": "jazz-nodejs",
  "module": "dist/index.js",
  "main": "dist/index.js",
  "types": "src/index.ts",
  "type": "module",
  "license": "MIT",
<<<<<<< HEAD
  "version": "0.8.19-group-inheritance.0",
  "dependencies": {
    "cojson": "workspace:0.8.19-group-inheritance.0",
    "cojson-transport-ws": "workspace:0.8.19-group-inheritance.0",
    "jazz-tools": "workspace:0.8.19-group-inheritance.0",
=======
  "version": "0.8.34",
  "dependencies": {
    "cojson": "workspace:0.8.34",
    "cojson-transport-ws": "workspace:0.8.34",
    "jazz-tools": "workspace:0.8.34",
>>>>>>> 46f2ab80
    "ws": "^8.14.2"
  },
  "devDependencies": {
    "@types/ws": "^8.5.5",
    "typescript": "^5.3.3"
  },
  "scripts": {
    "dev": "tsc --watch --sourceMap --outDir dist",
    "format-and-lint": "biome check .",
    "format-and-lint:fix": "biome check . --write",
    "build": "rm -rf ./dist && tsc --sourceMap --outDir dist",
    "prepublishOnly": "npm run build"
  }
}<|MERGE_RESOLUTION|>--- conflicted
+++ resolved
@@ -5,19 +5,11 @@
   "types": "src/index.ts",
   "type": "module",
   "license": "MIT",
-<<<<<<< HEAD
-  "version": "0.8.19-group-inheritance.0",
-  "dependencies": {
-    "cojson": "workspace:0.8.19-group-inheritance.0",
-    "cojson-transport-ws": "workspace:0.8.19-group-inheritance.0",
-    "jazz-tools": "workspace:0.8.19-group-inheritance.0",
-=======
   "version": "0.8.34",
   "dependencies": {
     "cojson": "workspace:0.8.34",
     "cojson-transport-ws": "workspace:0.8.34",
     "jazz-tools": "workspace:0.8.34",
->>>>>>> 46f2ab80
     "ws": "^8.14.2"
   },
   "devDependencies": {
