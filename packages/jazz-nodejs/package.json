{
    "name": "jazz-nodejs",
    "module": "dist/index.js",
    "main": "dist/index.js",
    "types": "src/index.ts",
    "type": "module",
    "license": "MIT",
<<<<<<< HEAD
    "version": "0.7.35-guest-auth.5",
=======
    "version": "0.7.35",
>>>>>>> 87ef6d50
    "dependencies": {
        "cojson": "workspace:*",
        "cojson-transport-ws": "workspace:*",
        "jazz-tools": "workspace:*",
        "ws": "^8.14.2"
    },
    "devDependencies": {
        "@types/ws": "^8.5.5",
        "typescript": "^5.3.3"
    },
    "scripts": {
        "dev": "tsc --watch --sourceMap --outDir dist",
        "lint": "eslint . --ext ts,tsx",
        "format": "prettier --write './src/**/*.{ts,tsx}'",
        "build": "npm run lint && rm -rf ./dist && tsc --sourceMap --outDir dist",
        "prepublishOnly": "npm run build"
    },
    "lint-staged": {
        "*.{ts,tsx}": "eslint --fix",
        "*.{js,jsx,mdx,json}": "prettier --write"
    }
}<|MERGE_RESOLUTION|>--- conflicted
+++ resolved
@@ -5,11 +5,7 @@
     "types": "src/index.ts",
     "type": "module",
     "license": "MIT",
-<<<<<<< HEAD
     "version": "0.7.35-guest-auth.5",
-=======
-    "version": "0.7.35",
->>>>>>> 87ef6d50
     "dependencies": {
         "cojson": "workspace:*",
         "cojson-transport-ws": "workspace:*",
