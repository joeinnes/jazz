--- conflicted
+++ resolved
@@ -7,16 +7,9 @@
   "license": "MIT",
   "version": "0.9.23",
   "dependencies": {
-<<<<<<< HEAD
-    "cojson": "workspace:0.9.19",
-    "cojson-transport-ws": "workspace:0.9.22",
-    "jazz-tools": "workspace:0.9.21"
-=======
-    "cojson": "workspace:0.9.23",
-    "cojson-transport-ws": "workspace:0.9.23",
-    "jazz-tools": "workspace:0.9.23",
-    "ws": "^8.14.2"
->>>>>>> 690e65ac
+    "cojson": "workspace:*",
+    "cojson-transport-ws": "workspace:*",
+    "jazz-tools": "workspace:*"
   },
   "devDependencies": {
     "jazz-run": "workspace:*",
