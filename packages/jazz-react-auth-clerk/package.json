{
  "name": "jazz-react-auth-clerk",
<<<<<<< HEAD
  "version": "0.8.19-group-inheritance.0",
=======
  "version": "0.8.34",
>>>>>>> 46f2ab80
  "type": "module",
  "main": "dist/index.js",
  "types": "src/index.tsx",
  "license": "MIT",
  "dependencies": {
<<<<<<< HEAD
    "cojson": "workspace:0.8.19-group-inheritance.0",
    "jazz-browser-auth-clerk": "workspace:0.8.19-group-inheritance.0",
    "jazz-react": "workspace:0.8.19-group-inheritance.0",
    "jazz-tools": "workspace:0.8.19-group-inheritance.0"
=======
    "cojson": "workspace:0.8.34",
    "jazz-browser-auth-clerk": "workspace:0.8.34",
    "jazz-react": "workspace:0.8.34",
    "jazz-tools": "workspace:0.8.34"
>>>>>>> 46f2ab80
  },
  "peerDependencies": {
    "react": "^18.2.0"
  },
  "scripts": {
    "format-and-lint": "biome check .",
    "format-and-lint:fix": "biome check . --write",
    "build": "rm -rf ./dist && tsc --sourceMap --outDir dist",
    "prepublishOnly": "npm run build"
  },
  "devDependencies": {
    "@types/react": "^18.2.19",
    "typescript": "^5.3.3"
  }
}<|MERGE_RESOLUTION|>--- conflicted
+++ resolved
@@ -1,26 +1,15 @@
 {
   "name": "jazz-react-auth-clerk",
-<<<<<<< HEAD
-  "version": "0.8.19-group-inheritance.0",
-=======
   "version": "0.8.34",
->>>>>>> 46f2ab80
   "type": "module",
   "main": "dist/index.js",
   "types": "src/index.tsx",
   "license": "MIT",
   "dependencies": {
-<<<<<<< HEAD
-    "cojson": "workspace:0.8.19-group-inheritance.0",
-    "jazz-browser-auth-clerk": "workspace:0.8.19-group-inheritance.0",
-    "jazz-react": "workspace:0.8.19-group-inheritance.0",
-    "jazz-tools": "workspace:0.8.19-group-inheritance.0"
-=======
     "cojson": "workspace:0.8.34",
     "jazz-browser-auth-clerk": "workspace:0.8.34",
     "jazz-react": "workspace:0.8.34",
     "jazz-tools": "workspace:0.8.34"
->>>>>>> 46f2ab80
   },
   "peerDependencies": {
     "react": "^18.2.0"
