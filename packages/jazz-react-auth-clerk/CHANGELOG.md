# jazz-browser-media-images

<<<<<<< HEAD
## 0.8.19-group-inheritance.0

### Patch Changes

- Updated dependencies [8b87117]
  - jazz-tools@0.8.19-group-inheritance.0
  - cojson@0.8.19-group-inheritance.0
  - jazz-browser-auth-clerk@0.8.19-group-inheritance.0
  - jazz-react@0.8.19-group-inheritance.0
=======
## 0.8.34

### Patch Changes

- 9ca25d1: Rename passkey and clerk examples
- Updated dependencies [e4f110f]
  - cojson@0.8.34
  - jazz-browser-auth-clerk@0.8.34
  - jazz-react@0.8.34
  - jazz-tools@0.8.34

## 0.8.33

### Patch Changes

- jazz-browser-auth-clerk@0.8.33
- jazz-react@0.8.33

## 0.8.32

### Patch Changes

- 1a4bda0: Document usage in readme
- Updated dependencies [df42b2b]
- Updated dependencies [1a4bda0]
- Updated dependencies [df42b2b]
  - cojson@0.8.32
  - jazz-browser-auth-clerk@0.8.32
  - jazz-tools@0.8.32
  - jazz-react@0.8.32

## 0.8.31

### Patch Changes

- Updated dependencies [e511d6d]
  - cojson@0.8.31
  - jazz-browser-auth-clerk@0.8.31
  - jazz-react@0.8.31
  - jazz-tools@0.8.31

## 0.8.30

### Patch Changes

- Updated dependencies [0a2fae3]
- Updated dependencies [99cda2f]
  - cojson@0.8.30
  - jazz-browser-auth-clerk@0.8.30
  - jazz-react@0.8.30
  - jazz-tools@0.8.30

## 0.8.29

### Patch Changes

- Updated dependencies [dcc9c2e]
- Updated dependencies [699553f]
  - cojson@0.8.29
  - jazz-browser-auth-clerk@0.8.29
  - jazz-react@0.8.29
  - jazz-tools@0.8.29

## 0.8.28

### Patch Changes

- Updated dependencies [605734c]
  - cojson@0.8.28
  - jazz-browser-auth-clerk@0.8.28
  - jazz-react@0.8.28
  - jazz-tools@0.8.28

## 0.8.27

### Patch Changes

- Updated dependencies [75fdff4]
  - cojson@0.8.27
  - jazz-browser-auth-clerk@0.8.27
  - jazz-react@0.8.27
  - jazz-tools@0.8.27

## 0.8.26

### Patch Changes

- Updated dependencies [59d37df]
  - jazz-react@0.8.26

## 0.8.24

### Patch Changes

- jazz-browser-auth-clerk@0.8.24
- jazz-react@0.8.24

## 0.8.23

### Patch Changes

- Updated dependencies [6f745be]
- Updated dependencies [d348c2d]
- Updated dependencies [124bf67]
- Updated dependencies [6902b5b]
- Updated dependencies [1a0cd3d]
  - cojson@0.8.23
  - jazz-tools@0.8.23
  - jazz-browser-auth-clerk@0.8.23
  - jazz-react@0.8.23

## 0.8.22

### Patch Changes

- Updated dependencies [59cc64d]
  - jazz-react@0.8.22
  - jazz-browser-auth-clerk@0.8.22

## 0.8.21

### Patch Changes

- Updated dependencies [0f30eea]
- Updated dependencies [149ca97]
  - cojson@0.8.21
  - jazz-tools@0.8.21
  - jazz-browser-auth-clerk@0.8.21
  - jazz-react@0.8.21

## 0.8.20

### Patch Changes

- Updated dependencies [dd9b13f]
- Updated dependencies [a69ed0b]
- Updated dependencies [3ef3ff3]
- Updated dependencies [c6931b8]
  - jazz-react@0.8.20
  - jazz-browser-auth-clerk@0.8.20

## 0.8.19

### Patch Changes

- Updated dependencies [9c2aadb]
  - cojson@0.8.19
  - jazz-browser-auth-clerk@0.8.19
  - jazz-react@0.8.19
  - jazz-tools@0.8.19
>>>>>>> 46f2ab80

## 0.8.18

### Patch Changes

- Updated dependencies [d4319d8]
  - cojson@0.8.18
  - jazz-browser-auth-clerk@0.8.18
  - jazz-react@0.8.18
  - jazz-tools@0.8.18

## 0.8.17

### Patch Changes

- Updated dependencies [d433cf4]
  - cojson@0.8.17
  - jazz-browser-auth-clerk@0.8.17
  - jazz-react@0.8.17
  - jazz-tools@0.8.17

## 0.8.16

### Patch Changes

- Updated dependencies [2af107c]
- Updated dependencies [b934fab]
  - jazz-react@0.8.16
  - cojson@0.8.16
  - jazz-browser-auth-clerk@0.8.16
  - jazz-tools@0.8.16

## 0.8.15

### Patch Changes

- 221c58f: Store clerk credentials in localStorage, and use if available
- Updated dependencies [cce679b]
- Updated dependencies [221c58f]
  - jazz-tools@0.8.15
  - jazz-browser-auth-clerk@0.8.15
  - jazz-react@0.8.15

## 0.8.14

### Patch Changes

- Updated dependencies [36273b3]
  - jazz-tools@0.8.14
  - jazz-browser-auth-clerk@0.8.14
  - jazz-react@0.8.14

## 0.8.13

### Patch Changes

- Updated dependencies [fd011d7]
  - jazz-tools@0.8.13
  - jazz-browser-auth-clerk@0.8.13
  - jazz-react@0.8.13

## 0.8.12

### Patch Changes

- Updated dependencies [6ed75eb]
- Updated dependencies [3cc6aee]
  - cojson@0.8.12
  - jazz-react@0.8.12
  - jazz-browser-auth-clerk@0.8.12
  - jazz-tools@0.8.12

## 0.8.11

### Patch Changes

- Updated dependencies [1ed4ab5]
  - cojson@0.8.11
  - jazz-browser-auth-clerk@0.8.11
  - jazz-react@0.8.11
  - jazz-tools@0.8.11

## 0.8.7

### Patch Changes

- jazz-browser-auth-clerk@0.8.7
- jazz-react@0.8.7

## 0.8.6

### Patch Changes

- jazz-browser-auth-clerk@0.8.6
- jazz-react@0.8.6

## 0.8.5

### Patch Changes

- Updated dependencies [c3f4e6b]
- Updated dependencies [d9152ed]
  - jazz-tools@0.8.5
  - cojson@0.8.5
  - jazz-browser-auth-clerk@0.8.5
  - jazz-react@0.8.5

## 0.8.3

### Patch Changes

- Updated dependencies
  - cojson@0.8.3
  - jazz-browser-auth-clerk@0.8.3
  - jazz-react@0.8.3
  - jazz-tools@0.8.3

## 0.8.2

### Patch Changes

- Updated dependencies [a075f90]
  - jazz-tools@0.8.2
  - jazz-browser-auth-clerk@0.8.2
  - jazz-react@0.8.2

## 0.8.1

### Patch Changes

- Updated dependencies
  - jazz-tools@0.8.1
  - jazz-browser-auth-clerk@0.8.1
  - jazz-react@0.8.1

## 0.8.0

### Patch Changes

- bcec3be: Implement Clerk auth method + example
- Updated dependencies [6a147c2]
- Updated dependencies [ad40b88]
- Updated dependencies [23369dc]
- Updated dependencies [c2b62a0]
- Updated dependencies [1a979b6]
- Updated dependencies [bcec3be]
- Updated dependencies [6ce2051]
  - cojson@0.8.0
  - jazz-tools@0.8.0
  - jazz-react@0.8.0
  - jazz-browser-auth-clerk@0.8.0

## 0.7.35-guest-auth.6

### Patch Changes

- Updated dependencies
  - jazz-react@0.7.35-guest-auth.6
  - jazz-tools@0.7.35-guest-auth.6
  - jazz-browser-auth-clerk@0.7.35-guest-auth.6

## 0.7.35-guest-auth.5

### Patch Changes

- Updated dependencies
  - cojson@0.7.35-guest-auth.5
  - jazz-browser-auth-clerk@0.7.35-guest-auth.5
  - jazz-react@0.7.35-guest-auth.5
  - jazz-tools@0.7.35-guest-auth.5

## 0.7.35-guest-auth.4

### Patch Changes

- Updated dependencies
  - jazz-react@0.7.35-guest-auth.4
  - jazz-tools@0.7.35-guest-auth.4
  - jazz-browser-auth-clerk@0.7.35-guest-auth.4

## 0.7.33-guest-auth.3

### Patch Changes

- Updated dependencies
  - jazz-react@0.7.35-guest-auth.3
  - jazz-tools@0.7.35-guest-auth.3
  - jazz-browser-auth-clerk@0.7.33-guest-auth.2

## 0.7.33-unique.2

### Patch Changes

- Updated dependencies
  - jazz-tools@0.7.35-unique.2
  - cojson@0.7.35-unique.2
  - jazz-browser-auth-clerk@0.7.33-unique.1
  - jazz-react@0.7.35-unique.2

## 0.7.33-new-auth.1

### Patch Changes

- Updated dependencies
  - jazz-react@0.7.35-new-auth.1

## 0.7.33-new-auth.0

### Patch Changes

- Implement Clerk auth method + example
- Updated dependencies
  - jazz-react@0.7.35-new-auth.0
  - jazz-tools@0.7.35-new-auth.0
  - jazz-browser-auth-clerk@0.7.33-new-auth.0

## 0.7.32

### Patch Changes

- Updated dependencies
  - jazz-tools@0.7.32
  - jazz-browser@0.7.32

## 0.7.31

### Patch Changes

- jazz-browser@0.7.31
- jazz-tools@0.7.31

## 0.7.30

### Patch Changes

- jazz-browser@0.7.30

## 0.7.29

### Patch Changes

- jazz-browser@0.7.29
- jazz-tools@0.7.29

## 0.7.28

### Patch Changes

- jazz-browser@0.7.28
- jazz-tools@0.7.28

## 0.7.27

### Patch Changes

- jazz-browser@0.7.27

## 0.7.26

### Patch Changes

- Updated dependencies
  - jazz-browser@0.7.26
  - jazz-tools@0.7.26

## 0.7.25

### Patch Changes

- Updated dependencies
  - jazz-tools@0.7.25
  - jazz-browser@0.7.25

## 0.7.24

### Patch Changes

- Updated dependencies
  - jazz-tools@0.7.24
  - jazz-browser@0.7.24

## 0.7.23

### Patch Changes

- Updated dependencies
  - jazz-tools@0.7.23
  - jazz-browser@0.7.23

## 0.7.22

### Patch Changes

- jazz-browser@0.7.22

## 0.7.21

### Patch Changes

- Updated dependencies
  - jazz-tools@0.7.21
  - jazz-browser@0.7.21

## 0.7.20

### Patch Changes

- Updated dependencies
  - jazz-tools@0.7.20
  - jazz-browser@0.7.20

## 0.7.19

### Patch Changes

- Updated dependencies
  - jazz-tools@0.7.19
  - jazz-browser@0.7.19

## 0.7.18

### Patch Changes

- jazz-browser@0.7.18
- jazz-tools@0.7.18

## 0.7.17

### Patch Changes

- jazz-browser@0.7.17
- jazz-tools@0.7.17

## 0.7.16

### Patch Changes

- Updated dependencies
  - jazz-tools@0.7.16
  - jazz-browser@0.7.16

## 0.7.14

### Patch Changes

- Updated dependencies
  - jazz-tools@0.7.14
  - jazz-browser@0.7.14

## 0.7.13

### Patch Changes

- Updated dependencies
  - jazz-tools@0.7.13
  - jazz-browser@0.7.13

## 0.7.12

### Patch Changes

- Updated dependencies
  - jazz-tools@0.7.12
  - jazz-browser@0.7.12

## 0.7.11

### Patch Changes

- jazz-browser@0.7.11
- jazz-tools@0.7.11

## 0.7.10

### Patch Changes

- jazz-browser@0.7.10
- jazz-tools@0.7.10

## 0.7.9

### Patch Changes

- jazz-browser@0.7.9
- jazz-tools@0.7.9

## 0.7.8

### Patch Changes

- Updated dependencies
  - jazz-tools@0.7.8
  - jazz-browser@0.7.8

## 0.7.6

### Patch Changes

- Updated dependencies
  - jazz-tools@0.7.6
  - jazz-browser@0.7.6

## 0.7.5

### Patch Changes

- Updated dependencies
  - jazz-browser@0.7.5

## 0.7.3

### Patch Changes

- Updated dependencies
  - jazz-tools@0.7.3
  - jazz-browser@0.7.3

## 0.7.1

### Patch Changes

- Updated dependencies
  - jazz-tools@0.7.1
  - jazz-browser@0.7.1

## 0.7.0

### Minor Changes

- e299c3e: New simplified API

### Patch Changes

- 59c18c3: CoMap fix
- c4151fc: Support stricter TS lint rules
- 952982e: Consistent proxy based API
- d2e03ff: Fix variance of ID.\_\_type
- 354bdcd: Even friendlier for subclassing CoMap
- 69ac514: Use effect schema much less
- f0f6f1b: Clean up API more & re-add jazz-nodejs
- 1a44f87: Refactoring
- 627d895: Get rid of Co namespace
- 85d2b62: More subclass-friendly types in CoMap
- Updated dependencies [8636319]
- Updated dependencies [1a35307]
- Updated dependencies [8636319]
- Updated dependencies [1a35307]
- Updated dependencies [96c494f]
- Updated dependencies [59c18c3]
- Updated dependencies [19f52b7]
- Updated dependencies [8636319]
- Updated dependencies [d8fe2b1]
- Updated dependencies [19004b4]
- Updated dependencies [a78f168]
- Updated dependencies [52675c9]
- Updated dependencies [129e2c1]
- Updated dependencies [1cfa279]
- Updated dependencies [704af7d]
- Updated dependencies [460478f]
- Updated dependencies [6b0418f]
- Updated dependencies [e299c3e]
- Updated dependencies [ed5643a]
- Updated dependencies [bde684f]
- Updated dependencies [c4151fc]
- Updated dependencies [63374cc]
- Updated dependencies [01ac646]
- Updated dependencies [a5e68a4]
- Updated dependencies [daee49c]
- Updated dependencies [952982e]
- Updated dependencies [1a35307]
- Updated dependencies [5fa277c]
- Updated dependencies [60d5ca2]
- Updated dependencies [21771c4]
- Updated dependencies [77c2b56]
- Updated dependencies [63374cc]
- Updated dependencies [d2e03ff]
- Updated dependencies [354bdcd]
- Updated dependencies [60d5ca2]
- Updated dependencies [69ac514]
- Updated dependencies [f8a5c46]
- Updated dependencies [f0f6f1b]
- Updated dependencies [e5eed5b]
- Updated dependencies [1a44f87]
- Updated dependencies [627d895]
- Updated dependencies [1200aae]
- Updated dependencies [63374cc]
- Updated dependencies [ece35b3]
- Updated dependencies [38d4410]
- Updated dependencies [85d2b62]
- Updated dependencies [fd86c11]
- Updated dependencies [52675c9]
  - jazz-tools@0.7.0
  - jazz-browser@0.7.0

## 0.7.0-alpha.40

### Patch Changes

- Updated dependencies
  - jazz-tools@0.7.0-alpha.42
  - jazz-browser@0.7.0-alpha.42

## 0.7.0-alpha.39

### Patch Changes

- jazz-tools@0.7.0-alpha.41
- jazz-browser@0.7.0-alpha.41

## 0.7.0-alpha.38

### Patch Changes

- jazz-browser@0.7.0-alpha.39
- jazz-tools@0.7.0-alpha.39

## 0.7.0-alpha.37

### Patch Changes

- Updated dependencies
- Updated dependencies
- Updated dependencies
  - jazz-tools@0.7.0-alpha.38
  - jazz-browser@0.7.0-alpha.38

## 0.7.0-alpha.36

### Patch Changes

- Updated dependencies
  - jazz-browser@0.7.0-alpha.37
  - jazz-tools@0.7.0-alpha.37

## 0.7.0-alpha.35

### Patch Changes

- Updated dependencies [1a35307]
- Updated dependencies [1a35307]
- Updated dependencies [6b0418f]
- Updated dependencies [1a35307]
  - jazz-browser@0.7.0-alpha.36
  - jazz-tools@0.7.0-alpha.36

## 0.7.0-alpha.34

### Patch Changes

- Updated dependencies
  - jazz-tools@0.7.0-alpha.35
  - jazz-browser@0.7.0-alpha.35

## 0.7.0-alpha.33

### Patch Changes

- Updated dependencies
  - jazz-tools@0.7.0-alpha.34
  - jazz-browser@0.7.0-alpha.34

## 0.7.0-alpha.32

### Patch Changes

- Updated dependencies
- Updated dependencies
  - jazz-tools@0.7.0-alpha.32
  - jazz-browser@0.7.0-alpha.32

## 0.7.0-alpha.31

### Patch Changes

- Updated dependencies
  - jazz-tools@0.7.0-alpha.31
  - jazz-browser@0.7.0-alpha.31

## 0.7.0-alpha.30

### Patch Changes

- Updated dependencies
  - jazz-tools@0.7.0-alpha.30
  - jazz-browser@0.7.0-alpha.30

## 0.7.0-alpha.29

### Patch Changes

- Updated dependencies
  - jazz-tools@0.7.0-alpha.29
  - jazz-browser@0.7.0-alpha.29

## 0.7.0-alpha.28

### Patch Changes

- Updated dependencies
  - jazz-tools@0.7.0-alpha.28
  - jazz-browser@0.7.0-alpha.28

## 0.7.0-alpha.27

### Patch Changes

- Updated dependencies
- Updated dependencies
  - jazz-tools@0.7.0-alpha.27
  - jazz-browser@0.7.0-alpha.27

## 0.7.0-alpha.26

### Patch Changes

- Updated dependencies
  - jazz-tools@0.7.0-alpha.26
  - jazz-browser@0.7.0-alpha.26

## 0.7.0-alpha.25

### Patch Changes

- Updated dependencies
  - jazz-tools@0.7.0-alpha.25
  - jazz-browser@0.7.0-alpha.25

## 0.7.0-alpha.24

### Patch Changes

- Updated dependencies
- Updated dependencies
- Updated dependencies
  - jazz-tools@0.7.0-alpha.24
  - jazz-browser@0.7.0-alpha.24

## 0.7.0-alpha.23

### Patch Changes

- Updated dependencies
  - jazz-tools@0.7.0-alpha.23
  - jazz-browser@0.7.0-alpha.23

## 0.7.0-alpha.22

### Patch Changes

- Updated dependencies
  - jazz-tools@0.7.0-alpha.22
  - jazz-browser@0.7.0-alpha.22

## 0.7.0-alpha.21

### Patch Changes

- Updated dependencies
  - jazz-tools@0.7.0-alpha.21
  - jazz-browser@0.7.0-alpha.21

## 0.7.0-alpha.20

### Patch Changes

- Updated dependencies
  - jazz-tools@0.7.0-alpha.20
  - jazz-browser@0.7.0-alpha.20

## 0.7.0-alpha.19

### Patch Changes

- Updated dependencies
  - jazz-tools@0.7.0-alpha.19
  - jazz-browser@0.7.0-alpha.19

## 0.7.0-alpha.18

### Patch Changes

- Updated dependencies
  - jazz-browser@0.7.0-alpha.18

## 0.7.0-alpha.17

### Patch Changes

- Updated dependencies
  - jazz-tools@0.7.0-alpha.17
  - jazz-browser@0.7.0-alpha.17

## 0.7.0-alpha.16

### Patch Changes

- Updated dependencies
  - jazz-tools@0.7.0-alpha.16
  - jazz-browser@0.7.0-alpha.16

## 0.7.0-alpha.15

### Patch Changes

- Updated dependencies
  - jazz-tools@0.7.0-alpha.15
  - jazz-browser@0.7.0-alpha.15

## 0.7.0-alpha.14

### Patch Changes

- Updated dependencies
  - jazz-tools@0.7.0-alpha.14
  - jazz-browser@0.7.0-alpha.14

## 0.7.0-alpha.13

### Patch Changes

- Updated dependencies
  - jazz-tools@0.7.0-alpha.13
  - jazz-browser@0.7.0-alpha.13

## 0.7.0-alpha.12

### Patch Changes

- Fix variance of ID.\_\_type
- Updated dependencies
  - jazz-browser@0.7.0-alpha.12
  - jazz-tools@0.7.0-alpha.12

## 0.7.0-alpha.11

### Patch Changes

- Support stricter TS lint rules
- Updated dependencies
  - jazz-browser@0.7.0-alpha.11
  - jazz-tools@0.7.0-alpha.11

## 0.7.0-alpha.10

### Patch Changes

- Clean up API more & re-add jazz-nodejs
- Updated dependencies
  - jazz-browser@0.7.0-alpha.10
  - jazz-tools@0.7.0-alpha.10

## 0.7.0-alpha.9

### Patch Changes

- Even friendlier for subclassing CoMap
- Updated dependencies
  - jazz-browser@0.7.0-alpha.9
  - jazz-tools@0.7.0-alpha.9

## 0.7.0-alpha.8

### Patch Changes

- More subclass-friendly types in CoMap
- Updated dependencies
  - jazz-browser@0.7.0-alpha.8
  - jazz-tools@0.7.0-alpha.8

## 0.7.0-alpha.7

### Patch Changes

- Consistent proxy based API
- Updated dependencies
  - jazz-browser@0.7.0-alpha.7
  - jazz-tools@0.7.0-alpha.7

## 0.7.0-alpha.6

### Patch Changes

- CoMap fix
- Updated dependencies
  - jazz-browser@0.7.0-alpha.6
  - jazz-tools@0.7.0-alpha.6

## 0.7.0-alpha.5

### Patch Changes

- Refactoring
- Updated dependencies
  - jazz-browser@0.7.0-alpha.5
  - jazz-tools@0.7.0-alpha.5

## 0.7.0-alpha.4

### Patch Changes

- Updated dependencies
  - jazz-tools@0.7.0-alpha.4
  - jazz-browser@0.7.0-alpha.4

## 0.7.0-alpha.3

### Patch Changes

- Updated dependencies
  - jazz-tools@0.7.0-alpha.3
  - jazz-browser@0.7.0-alpha.3

## 0.7.0-alpha.2

### Patch Changes

- Get rid of Co namespace
- Updated dependencies
  - jazz-browser@0.7.0-alpha.2
  - jazz-tools@0.7.0-alpha.2

## 0.7.0-alpha.1

### Patch Changes

- Use effect schema much less
- Updated dependencies
  - jazz-browser@0.7.0-alpha.1
  - jazz-tools@0.7.0-alpha.1

## 0.7.0-alpha.0

### Minor Changes

- New simplified API

### Patch Changes

- Updated dependencies
  - jazz-browser@0.7.0-alpha.0
  - jazz-tools@0.7.0-alpha.0

## 0.6.0

### Minor Changes

- Parametrize BrowserImage for maxWidth

## 0.5.1

### Patch Changes

- Updated dependencies
  - jazz-autosub@0.6.0
  - jazz-browser@0.6.0
  - cojson@0.6.0

## 0.5.0

### Minor Changes

- Adding a lot of performance improvements to cojson, add a stresstest for the twit example and make that run smoother in a lot of ways.

### Patch Changes

- Updated dependencies
  - jazz-autosub@0.5.0
  - jazz-browser@0.5.0
  - cojson@0.5.0<|MERGE_RESOLUTION|>--- conflicted
+++ resolved
@@ -1,16 +1,5 @@
 # jazz-browser-media-images
 
-<<<<<<< HEAD
-## 0.8.19-group-inheritance.0
-
-### Patch Changes
-
-- Updated dependencies [8b87117]
-  - jazz-tools@0.8.19-group-inheritance.0
-  - cojson@0.8.19-group-inheritance.0
-  - jazz-browser-auth-clerk@0.8.19-group-inheritance.0
-  - jazz-react@0.8.19-group-inheritance.0
-=======
 ## 0.8.34
 
 ### Patch Changes
@@ -161,7 +150,6 @@
   - jazz-browser-auth-clerk@0.8.19
   - jazz-react@0.8.19
   - jazz-tools@0.8.19
->>>>>>> 46f2ab80
 
 ## 0.8.18
 
