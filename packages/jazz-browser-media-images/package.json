--- conflicted
+++ resolved
@@ -1,10 +1,6 @@
 {
   "name": "jazz-browser-media-images",
-<<<<<<< HEAD
-  "version": "0.8.19-group-inheritance.0",
-=======
   "version": "0.8.34",
->>>>>>> 46f2ab80
   "type": "module",
   "main": "dist/index.js",
   "types": "src/index.ts",
@@ -12,13 +8,8 @@
   "dependencies": {
     "@types/image-blob-reduce": "^4.1.1",
     "image-blob-reduce": "^4.1.0",
-<<<<<<< HEAD
-    "jazz-browser": "workspace:0.8.19-group-inheritance.0",
-    "jazz-tools": "workspace:0.8.19-group-inheritance.0",
-=======
     "jazz-browser": "workspace:0.8.34",
     "jazz-tools": "workspace:0.8.34",
->>>>>>> 46f2ab80
     "pica": "^9.0.1",
     "typescript": "^5.3.3"
   },
