export * from "./DemoAuth.js";
<<<<<<< HEAD
export * from "./PassphraseAuth.js";
export * from "./useIsAuthenticated.js";
export * from "./SecretURLAuth.js";
=======
export * from "./PassphraseAuth.js";
>>>>>>> f4fa80b7
<|MERGE_RESOLUTION|>--- conflicted
+++ resolved
@@ -1,8 +1,3 @@
 export * from "./DemoAuth.js";
-<<<<<<< HEAD
 export * from "./PassphraseAuth.js";
-export * from "./useIsAuthenticated.js";
-export * from "./SecretURLAuth.js";
-=======
-export * from "./PassphraseAuth.js";
->>>>>>> f4fa80b7
+export * from "./SecretURLAuth.js";