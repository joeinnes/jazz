// @vitest-environment happy-dom

import { Account, CoMap, DepthsIn, co } from "jazz-tools";
import { beforeEach, describe, expect, it } from "vitest";
import { useAccount, useJazzContextManager } from "../hooks.js";
import { useIsAuthenticated } from "../index.js";
import { createJazzTestAccount, setupJazzTestSync } from "../testing.js";
import { act, renderHook } from "./testUtils.js";

beforeEach(async () => {
  await setupJazzTestSync();
});

describe("useAccount", () => {
  it("should return the correct value", async () => {
    const account = await createJazzTestAccount();

    const { result } = renderHook(() => useAccount(), {
      account,
    });

    expect(result.current?.me).toEqual(account);
  });

  it("should load nested values if requested", async () => {
    class AccountRoot extends CoMap {
      value = co.string;
    }

    class AccountSchema extends Account {
      root = co.ref(AccountRoot);

      migrate() {
        if (!this._refs.root) {
          this.root = AccountRoot.create({ value: "123" }, { owner: this });
        }
      }
    }

    const account = await createJazzTestAccount({ AccountSchema });

    const { result } = renderHook(
      () =>
<<<<<<< HEAD
        useAccount({
          resolve: {
            root: true,
          },
=======
        useAccount<AccountSchema, DepthsIn<AccountSchema>>({
          root: {},
>>>>>>> 45bed3ea
        }),
      {
        account,
      },
    );

    expect(result.current?.me?.root?.value).toBe("123");
  });

  it("should be in sync with useIsAuthenticated when logOut is called", async () => {
    const account = await createJazzTestAccount({});

    const accounts: string[] = [];
    const updates: { isAuthenticated: boolean; accountIndex: number }[] = [];

    const { result } = renderHook(
      () => {
        const isAuthenticated = useIsAuthenticated();
        const account = useAccount();

        if (!accounts.includes(account.me.id)) {
          accounts.push(account.me.id);
        }

        updates.push({
          isAuthenticated,
          accountIndex: accounts.indexOf(account.me.id),
        });

        return { isAuthenticated, account };
      },
      {
        account,
        isAuthenticated: true,
      },
    );

    expect(result.current?.isAuthenticated).toBe(true);
    expect(result.current?.account?.me).toBeDefined();

    const id = result.current?.account?.me?.id;

    await act(async () => {
      await result.current?.account?.logOut();
    });

    expect(result.current?.isAuthenticated).toBe(false);
    expect(result.current?.account?.me.id).not.toBe(id);

    expect(updates).toMatchInlineSnapshot(`
      [
        {
          "accountIndex": 0,
          "isAuthenticated": true,
        },
        {
          "accountIndex": 0,
          "isAuthenticated": true,
        },
        {
          "accountIndex": 1,
          "isAuthenticated": false,
        },
      ]
    `);
  });

  it("should be in sync with useIsAuthenticated when authenticate is called", async () => {
    const accountToAuthenticate = await createJazzTestAccount({});
    const account = await createJazzTestAccount({});

    const accounts: string[] = [];
    const updates: { isAuthenticated: boolean; accountIndex: number }[] = [];

    const { result } = renderHook(
      () => {
        const isAuthenticated = useIsAuthenticated();
        const account = useAccount();
        const contextManager = useJazzContextManager();

        if (!accounts.includes(account.me.id)) {
          accounts.push(account.me.id);
        }

        updates.push({
          isAuthenticated,
          accountIndex: accounts.indexOf(account.me.id),
        });

        return { isAuthenticated, account, contextManager };
      },
      {
        account,
        isAuthenticated: false,
      },
    );

    expect(result.current?.isAuthenticated).toBe(false);
    expect(result.current?.account?.me).toBeDefined();

    const id = result.current?.account?.me?.id;

    await act(async () => {
      await result.current?.contextManager?.authenticate({
        accountID: accountToAuthenticate.id,
        accountSecret: accountToAuthenticate._raw.core.node.account.agentSecret,
      });
    });

    expect(result.current?.isAuthenticated).toBe(true);
    expect(result.current?.account?.me.id).not.toBe(id);

    expect(updates).toMatchInlineSnapshot(`
      [
        {
          "accountIndex": 0,
          "isAuthenticated": false,
        },
        {
          "accountIndex": 0,
          "isAuthenticated": false,
        },
        {
          "accountIndex": 1,
          "isAuthenticated": true,
        },
      ]
    `);
  });
});<|MERGE_RESOLUTION|>--- conflicted
+++ resolved
@@ -1,6 +1,6 @@
 // @vitest-environment happy-dom
 
-import { Account, CoMap, DepthsIn, co } from "jazz-tools";
+import { Account, CoMap, RefsToResolve, Resolved, co } from "jazz-tools";
 import { beforeEach, describe, expect, it } from "vitest";
 import { useAccount, useJazzContextManager } from "../hooks.js";
 import { useIsAuthenticated } from "../index.js";
@@ -41,15 +41,10 @@
 
     const { result } = renderHook(
       () =>
-<<<<<<< HEAD
-        useAccount({
+        useAccount<AccountSchema, RefsToResolve<{ root: true }>>({
           resolve: {
             root: true,
           },
-=======
-        useAccount<AccountSchema, DepthsIn<AccountSchema>>({
-          root: {},
->>>>>>> 45bed3ea
         }),
       {
         account,
