import {
  CojsonInternalTypes,
  JsonValue,
  SessionID,
  Stringified,
  cojsonInternals,
} from "cojson";
import { StoredCoValueRow, StoredSessionRow, TransactionRow } from "./types.js";

export function collectNewTxs({
  newTxsInSession,
  newDataMessages,
  sessionRow,
  firstNewTxIdx,
}: {
  newTxsInSession: TransactionRow[];
  newDataMessages: CojsonInternalTypes.DataMessage[];
  sessionRow: StoredSessionRow;
  firstNewTxIdx: number;
}) {
  for (const tx of newTxsInSession) {
    let sessionEntry =
      newDataMessages[newDataMessages.length - 1]!.new[sessionRow.sessionID];
    if (!sessionEntry) {
      sessionEntry = {
        after: firstNewTxIdx,
        lastSignature: "WILL_BE_REPLACED" as CojsonInternalTypes.Signature,
        newTransactions: [],
      };
      newDataMessages[newDataMessages.length - 1]!.new[sessionRow.sessionID] =
        sessionEntry;
    }

    sessionEntry.newTransactions.push(tx.tx);
<<<<<<< HEAD

    if (signaturesAndIdxs[0] && idx === signaturesAndIdxs[0].idx) {
      sessionEntry.lastSignature = signaturesAndIdxs[0].signature;
      signaturesAndIdxs.shift();
      newDataMessages.push({
        action: "data",
        known: true,
        id: peerKnownState.id,
        new: {},
        priority: cojsonInternals.getPriorityFromHeader(undefined),
      });
    } else if (idx === firstNewTxIdx + newTxsInSession.length - 1) {
      sessionEntry.lastSignature = sessionRow.lastSignature;
    }
    idx += 1;
=======
    sessionEntry.lastSignature = sessionRow.lastSignature;
>>>>>>> 51515f62
  }
}

export function getDependedOnCoValues({
  coValueRow,
  newDataMessages,
}: {
  coValueRow: StoredCoValueRow;
  newDataMessages: CojsonInternalTypes.DataMessage[];
}) {
  return coValueRow.header.ruleset.type === "group"
    ? getGroupDependedOnCoValues(newDataMessages)
    : coValueRow.header.ruleset.type === "ownedByGroup"
      ? getOwnedByGroupDependedOnCoValues(coValueRow, newDataMessages)
      : [];
}

export function getGroupDependedOnCoValues(
  newDataMessages: CojsonInternalTypes.DataMessage[],
) {
  const keys: CojsonInternalTypes.RawCoID[] = [];

  /**
   * Collect all the signing keys inside the transactions to list all the
   * dependencies required to correctly access the CoValue.
   */
  for (const piece of newDataMessages) {
    for (const sessionEntry of Object.values(piece.new)) {
      for (const tx of sessionEntry.newTransactions) {
        if (tx.privacy !== "trusting") continue;

        const changes = safeParseChanges(tx.changes);
        for (const change of changes) {
          if (
            change &&
            typeof change === "object" &&
            "op" in change &&
            change.op === "set" &&
            "key" in change &&
            change.key
          ) {
            const key = cojsonInternals.getGroupDependentKey(change.key);

            if (key) {
              keys.push(key);
            }
          }
        }
      }
    }
  }

  return keys;
}

function getOwnedByGroupDependedOnCoValues(
  coValueRow: StoredCoValueRow,
  newDataMessages: CojsonInternalTypes.DataMessage[],
) {
  if (coValueRow.header.ruleset.type !== "ownedByGroup") return [];

  const keys: CojsonInternalTypes.RawCoID[] = [coValueRow.header.ruleset.group];

  /**
   * Collect all the signing keys inside the transactions to list all the
   * dependencies required to correctly access the CoValue.
   */
  for (const piece of newDataMessages) {
    for (const sessionID of Object.keys(piece.new) as SessionID[]) {
      const accountId =
        cojsonInternals.accountOrAgentIDfromSessionID(sessionID);

      if (
        cojsonInternals.isAccountID(accountId) &&
        accountId !== coValueRow.id
      ) {
        keys.push(accountId);
      }
    }
  }

  return keys;
}

function safeParseChanges(changes: Stringified<JsonValue[]>) {
  try {
    return cojsonInternals.parseJSON(changes);
  } catch (e) {
    return [];
  }
}<|MERGE_RESOLUTION|>--- conflicted
+++ resolved
@@ -32,25 +32,23 @@
     }
 
     sessionEntry.newTransactions.push(tx.tx);
-<<<<<<< HEAD
-
-    if (signaturesAndIdxs[0] && idx === signaturesAndIdxs[0].idx) {
-      sessionEntry.lastSignature = signaturesAndIdxs[0].signature;
-      signaturesAndIdxs.shift();
-      newDataMessages.push({
-        action: "data",
-        known: true,
-        id: peerKnownState.id,
-        new: {},
-        priority: cojsonInternals.getPriorityFromHeader(undefined),
-      });
-    } else if (idx === firstNewTxIdx + newTxsInSession.length - 1) {
-      sessionEntry.lastSignature = sessionRow.lastSignature;
-    }
-    idx += 1;
-=======
     sessionEntry.lastSignature = sessionRow.lastSignature;
->>>>>>> 51515f62
+    /** TODO25
+     *     if (signaturesAndIdxs[0] && idx === signaturesAndIdxs[0].idx) {
+     *       sessionEntry.lastSignature = signaturesAndIdxs[0].signature;
+     *       signaturesAndIdxs.shift();
+     *       newDataMessages.push({
+     *         action: "data",
+     *         known: true,
+     *         id: peerKnownState.id,
+     *         new: {},
+     *         priority: cojsonInternals.getPriorityFromHeader(undefined),
+     *       });
+     *     } else if (idx === firstNewTxIdx + newTxsInSession.length - 1) {
+     *       sessionEntry.lastSignature = sessionRow.lastSignature;
+     *     }
+     *     idx += 1;
+     */
   }
 }
 
