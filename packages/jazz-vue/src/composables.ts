--- conflicted
+++ resolved
@@ -164,17 +164,10 @@
 
 export function useCoState<V extends CoValue, const R extends RefsToResolve<V>>(
   Schema: CoValueClass<V>,
-<<<<<<< HEAD
-  id: MaybeRef<ID<V> | undefined>,
+  id: MaybeRef<ID<CoValue> | undefined>,
   options?: { resolve?: RefsToResolveStrict<V, R> },
 ): Ref<Resolved<V, R> | undefined | null> {
   const state: ShallowRef<Resolved<V, R> | undefined | null> =
-=======
-  id: MaybeRef<ID<CoValue> | undefined>,
-  depth: D & DepthsIn<V> = [] as D & DepthsIn<V>,
-): Ref<DeeplyLoaded<V, D> | undefined | null> {
-  const state: ShallowRef<DeeplyLoaded<V, D> | undefined | null> =
->>>>>>> 4612e054
     shallowRef(undefined);
   const context = useJazzContext();
 
