{
  "name": "cojson-transport-ws",
  "type": "module",
<<<<<<< HEAD
  "version": "0.7.35-guest-auth.5",
=======
  "version": "0.7.35",
>>>>>>> 87ef6d50
  "main": "dist/index.js",
  "types": "src/index.ts",
  "license": "MIT",
  "dependencies": {
    "cojson": "workspace:*",
    "typescript": "^5.3.3"
  },
  "scripts": {
    "dev": "tsc --watch --sourceMap --outDir dist",
    "lint": "eslint . --ext ts,tsx",
    "format": "prettier --write './src/**/*.{ts,tsx}'",
    "build": "npm run lint && rm -rf ./dist && tsc --sourceMap --outDir dist",
    "prepublishOnly": "npm run build"
  },
  "devDependencies": {
    "@types/ws": "^8.5.5"
  },
  "lint-staged": {
    "*.{ts,tsx}": "eslint --fix",
    "*.{js,jsx,mdx,json}": "prettier --write"
  }
}<|MERGE_RESOLUTION|>--- conflicted
+++ resolved
@@ -1,11 +1,7 @@
 {
   "name": "cojson-transport-ws",
   "type": "module",
-<<<<<<< HEAD
   "version": "0.7.35-guest-auth.5",
-=======
-  "version": "0.7.35",
->>>>>>> 87ef6d50
   "main": "dist/index.js",
   "types": "src/index.ts",
   "license": "MIT",
