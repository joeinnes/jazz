--- conflicted
+++ resolved
@@ -1,20 +1,12 @@
 {
   "name": "cojson-transport-ws",
   "type": "module",
-<<<<<<< HEAD
-  "version": "0.8.19-group-inheritance.0",
-=======
   "version": "0.8.34",
->>>>>>> 46f2ab80
   "main": "dist/index.js",
   "types": "src/index.ts",
   "license": "MIT",
   "dependencies": {
-<<<<<<< HEAD
-    "cojson": "workspace:0.8.19-group-inheritance.0",
-=======
     "cojson": "workspace:0.8.34",
->>>>>>> 46f2ab80
     "typescript": "^5.3.3"
   },
   "scripts": {
