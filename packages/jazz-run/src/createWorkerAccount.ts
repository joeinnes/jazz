--- conflicted
+++ resolved
@@ -1,79 +1,78 @@
 import { CoValueCore } from "cojson";
 import { createWebSocketPeer } from "cojson-transport-ws";
 import {
-  Account,
-  Peer,
-  WasmCrypto,
-  createJazzContext,
-  isControlledAccount,
+    Account,
+    Peer,
+    WasmCrypto,
+    createJazzContext,
+    isControlledAccount,
 } from "jazz-tools";
 import { fixedCredentialsAuth, randomSessionProvider } from "jazz-tools";
 import { WebSocket } from "ws";
 
 export const createWorkerAccount = async ({
-  name,
-  peer: peerAddr,
+    name,
+    peer: peerAddr,
 }: {
-  name: string;
-  peer: string;
+    name: string;
+    peer: string;
 }) => {
-  const crypto = await WasmCrypto.create();
+    const crypto = await WasmCrypto.create();
 
-  const peer = createWebSocketPeer({
-    id: "upstream",
-    websocket: new WebSocket(peerAddr),
-    role: "server",
-  });
+    const peer = createWebSocketPeer({
+        id: "upstream",
+        websocket: new WebSocket(peerAddr),
+        role: "server",
+    });
 
-  const account = await Account.create({
-    creationProps: { name },
-    peersToLoadFrom: [peer],
-    crypto,
-  });
+    const account = await Account.create({
+        creationProps: { name },
+        peersToLoadFrom: [peer],
+        crypto,
+    });
 
-  if (!isControlledAccount(account)) {
-    throw new Error("account is not a controlled account");
-  }
+    if (!isControlledAccount(account)) {
+        throw new Error("account is not a controlled account");
+    }
 
-  const accountCoValue = account._raw.core;
-  const accountProfileCoValue = account.profile!._raw.core;
-  const syncManager = account._raw.core.node.syncManager;
+    const accountCoValue = account._raw.core;
+    const accountProfileCoValue = account.profile!._raw.core;
+    const syncManager = account._raw.core.node.syncManager;
 
-  await Promise.all([
-    syncManager.syncCoValue(accountCoValue),
-    syncManager.syncCoValue(accountProfileCoValue),
-  ]);
+    await Promise.all([
+        syncManager.syncCoValue(accountCoValue),
+        syncManager.syncCoValue(accountProfileCoValue),
+    ]);
 
-  await Promise.all([
-    waitForSync(account, peer, accountCoValue),
-    waitForSync(account, peer, accountProfileCoValue),
-  ]);
+    await Promise.all([
+        waitForSync(account, peer, accountCoValue),
+        waitForSync(account, peer, accountProfileCoValue),
+    ]);
 
-  // Spawn a second peer to double check that the account is fully synced
-  const peer2 = createWebSocketPeer({
-    id: "upstream2",
-    websocket: new WebSocket(peerAddr),
-    role: "server",
-  });
+    // Spawn a second peer to double check that the account is fully synced
+    const peer2 = createWebSocketPeer({
+        id: "upstream2",
+        websocket: new WebSocket(peerAddr),
+        role: "server",
+    });
 
-  await createJazzContext({
-    auth: fixedCredentialsAuth({
-      accountID: account.id,
-      secret: account._raw.agentSecret,
-    }),
-    sessionProvider: randomSessionProvider,
-    peersToLoadFrom: [peer2],
-    crypto,
-  });
+    await createJazzContext({
+        auth: fixedCredentialsAuth({
+            accountID: account.id,
+            secret: account._raw.agentSecret,
+        }),
+        sessionProvider: randomSessionProvider,
+        peersToLoadFrom: [peer2],
+        crypto,
+    });
 
-  return {
-    accountId: account.id,
-    agentSecret: account._raw.agentSecret,
-  };
+    return {
+        accountId: account.id,
+        agentSecret: account._raw.agentSecret,
+    };
 };
 
 function waitForSync(account: Account, peer: Peer, coValue: CoValueCore) {
-<<<<<<< HEAD
     const syncManager = account._raw.core.node.syncManager;
 
     return Promise.race([
@@ -86,44 +85,4 @@
     return new Promise((_, reject) => {
         setTimeout(() => reject(new Error(message)), timeout);
     });
-=======
-  const syncManager = account._raw.core.node.syncManager;
-  const peerState = syncManager.peers[peer.id];
-
-  return new Promise((resolve) => {
-    const unsubscribe = peerState?.optimisticKnownStates.subscribe(
-      (id, peerKnownState) => {
-        if (id !== coValue.id) return;
-
-        const knownState = coValue.knownState();
-
-        const synced = isEqualSession(
-          knownState.sessions,
-          peerKnownState.sessions,
-        );
-        if (synced) {
-          resolve(true);
-          unsubscribe?.();
-        }
-      },
-    );
-  });
-}
-
-function isEqualSession(a: Record<string, number>, b: Record<string, number>) {
-  const keysA = Object.keys(a);
-  const keysB = Object.keys(b);
-
-  if (keysA.length !== keysB.length) {
-    return false;
-  }
-
-  for (const sessionId of keysA) {
-    if (a[sessionId] !== b[sessionId]) {
-      return false;
-    }
-  }
-
-  return true;
->>>>>>> 9f0deeb3
 }