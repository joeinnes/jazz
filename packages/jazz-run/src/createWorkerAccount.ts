--- conflicted
+++ resolved
@@ -18,92 +18,6 @@
   name: string;
   peer: string;
 }) => {
-<<<<<<< HEAD
-    const crypto = await WasmCrypto.create();
-
-    const peer = createWebSocketPeer({
-        id: "upstream",
-        websocket: new WebSocket(peerAddr),
-        role: "server",
-    });
-
-    const account = await Account.create({
-        creationProps: { name },
-        peersToLoadFrom: [peer],
-        crypto,
-    });
-
-    if (!isControlledAccount(account)) {
-        throw new Error("account is not a controlled account");
-    }
-
-    const accountCoValue = account._raw.core;
-    const accountProfileCoValue = account.profile!._raw.core;
-    const syncManager = account._raw.core.node.syncManager;
-
-    await Promise.all([
-        syncManager.syncCoValue(accountCoValue),
-        syncManager.syncCoValue(accountProfileCoValue),
-    ]);
-
-    await Promise.race([
-        Promise.all([
-            waitForSync(account, peer, accountCoValue),
-            waitForSync(account, peer, accountProfileCoValue),
-        ]),
-        failAfter(
-            10_000,
-            "Timeout: can't upload the account data to the target peer.",
-        ),
-    ]);
-
-    // Spawn a second peer to double check that the account is fully synced
-    const peer2 = createWebSocketPeer({
-        id: "upstream2",
-        websocket: new WebSocket(peerAddr),
-        role: "server",
-    });
-
-    await createJazzContext({
-        auth: fixedCredentialsAuth({
-            accountID: account.id,
-            secret: account._raw.agentSecret,
-        }),
-        sessionProvider: randomSessionProvider,
-        peersToLoadFrom: [peer2],
-        crypto,
-    });
-
-    return {
-        accountId: account.id,
-        agentSecret: account._raw.agentSecret,
-    };
-};
-
-function waitForSync(account: Account, peer: Peer, coValue: CoValueCore) {
-    const syncManager = account._raw.core.node.syncManager;
-
-    return new Promise((resolve) => {
-        const unsubscribe = syncManager.subscribeToSyncStateUpdate(
-            (peerId, knownState, fullySynced) => {
-                if (
-                    fullySynced &&
-                    peerId === peer.id &&
-                    knownState.id === coValue.id
-                ) {
-                    resolve(true);
-                    unsubscribe?.();
-                }
-            },
-        );
-    });
-}
-
-function failAfter(timeout: number, message: string) {
-    return new Promise((_, reject) => {
-        setTimeout(() => reject(new Error(message)), timeout);
-    });
-=======
   const crypto = await WasmCrypto.create();
 
   const peer = createWebSocketPeer({
@@ -172,5 +86,4 @@
   return new Promise((_, reject) => {
     setTimeout(() => reject(new Error(errorMessage)), ms);
   });
->>>>>>> c0395dd0
 }