import { emptyKnownState } from "cojson";
import { createWebSocketPeer } from "cojson-transport-ws";
import { Account, WasmCrypto, isControlledAccount } from "jazz-tools";
import { WebSocket } from "ws";

export const createWorkerAccount = async ({
  name,
  peer: peerAddr,
}: {
  name: string;
  peer: string;
}) => {
  const crypto = await WasmCrypto.create();

  const peer = createWebSocketPeer({
    id: "upstream",
    websocket: new WebSocket(peerAddr),
    role: "server",
  });

  const account = await Account.create({
    creationProps: { name },
    peersToLoadFrom: [peer],
    crypto,
  });

  if (!isControlledAccount(account)) {
    throw new Error("account is not a controlled account");
  }

<<<<<<< HEAD
  const accountCoValue = account._raw.core;
  const accountProfileCoValue = account.profile!._raw.core;
  const syncManager = account._raw.core.node.syncManager;

  await Promise.all([
    syncManager.syncCoValue(accountCoValue, emptyKnownState(accountCoValue.id)),
    syncManager.syncCoValue(
      accountProfileCoValue,
      emptyKnownState(accountCoValue.id),
    ),
  ]);

=======
>>>>>>> 0689ed37
  await account.waitForAllCoValuesSync({ timeout: 4_000 });

  return {
    accountID: account.id,
    agentSecret: account._raw.agentSecret,
  };
};<|MERGE_RESOLUTION|>--- conflicted
+++ resolved
@@ -1,4 +1,3 @@
-import { emptyKnownState } from "cojson";
 import { createWebSocketPeer } from "cojson-transport-ws";
 import { Account, WasmCrypto, isControlledAccount } from "jazz-tools";
 import { WebSocket } from "ws";
@@ -28,21 +27,6 @@
     throw new Error("account is not a controlled account");
   }
 
-<<<<<<< HEAD
-  const accountCoValue = account._raw.core;
-  const accountProfileCoValue = account.profile!._raw.core;
-  const syncManager = account._raw.core.node.syncManager;
-
-  await Promise.all([
-    syncManager.syncCoValue(accountCoValue, emptyKnownState(accountCoValue.id)),
-    syncManager.syncCoValue(
-      accountProfileCoValue,
-      emptyKnownState(accountCoValue.id),
-    ),
-  ]);
-
-=======
->>>>>>> 0689ed37
   await account.waitForAllCoValuesSync({ timeout: 4_000 });
 
   return {
