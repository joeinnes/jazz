--- conflicted
+++ resolved
@@ -37,65 +37,6 @@
   return getContext<JazzContext<Acc>>(JAZZ_CTX);
 }
 
-<<<<<<< HEAD
-/**
- * Create a Jazz app.
- * @returns The Jazz app.
- */
-export function createJazzApp<Acc extends Account = Account>({
-  AccountSchema = Account as unknown as AccountClass<Acc>
-}: {
-  AccountSchema?: AccountClass<Acc>;
-} = {}) {
-  type PropsWithoutSchema<Acc extends Account = Account> = Omit<Props<Acc>, 'schema'>;
-
-  // Create a provider component with the schema baked in
-  const ProviderWithSchema: Component<PropsWithoutSchema<Acc>> = (internal, props) => {
-    return Provider(internal, {
-      ...props,
-      schema: AccountSchema
-    });
-  };
-
-  function useAccount<const O extends { resolve?: RefsToResolve<Acc> }>(
-    options?: O
-  ): { me: Resolved<Acc, O> | undefined; logOut: () => void };
-  /**
-   * Use the current account with a optional depth.
-   * @param depth - The depth.
-   * @returns The current account.
-   */
-  function useAccount<const O extends { resolve?: RefsToResolve<Acc> }>(
-    options?: O
-  ): { me: Resolved<Acc, O> | undefined; logOut: () => void } {
-    const ctx = getJazzContext<Acc>();
-    if (!ctx?.current) {
-      throw new Error('useAccount must be used within a JazzProvider');
-    }
-    if (!('me' in ctx.current)) {
-      throw new Error(
-        "useAccount can't be used in a JazzProvider with auth === 'guest' - consider using useAccountOrGuest()"
-      );
-    }
-
-    // If no depth is specified, return the context's me directly
-    if (options?.resolve === undefined) {
-      return {
-        get me() {
-          return (ctx.current as BrowserContext<Acc>).me as Resolved<Acc, O>;
-        },
-        logOut() {
-          return ctx.current?.logOut();
-        }
-      };
-    }
-
-    // If depth is specified, use useCoState to get the deeply loaded version
-    const me = useCoState<Acc, O>(
-      ctx.current.me.constructor as CoValueClass<Acc>,
-      (ctx.current as BrowserContext<Acc>).me.id,
-      options
-=======
 // eslint-disable-next-line @typescript-eslint/no-empty-object-type
 export interface Register {}
 
@@ -122,7 +63,6 @@
   if (!('me' in ctx.current)) {
     throw new Error(
       "useAccount can't be used in a JazzProvider with auth === 'guest' - consider using useAccountOrGuest()"
->>>>>>> 5ec561fe
     );
   }
 
@@ -138,29 +78,12 @@
     };
   }
 
-<<<<<<< HEAD
-  function useAccountOrGuest(
-  ): { me: Acc | AnonymousJazzAgent };
-  function useAccountOrGuest<const O extends { resolve?: RefsToResolve<Acc> }>(
-    options?: O
-  ): { me: Resolved<Acc, O> | undefined | AnonymousJazzAgent };
-  /**
-   * Use the current account or guest with a optional depth.
-   * @param depth - The depth.
-   * @returns The current account or guest.
-   */
-  function useAccountOrGuest<const O extends { resolve?: RefsToResolve<Acc> }>(
-    options?: O
-  ): { me: Acc | Resolved<Acc, O> | undefined | AnonymousJazzAgent } {
-    const ctx = getJazzContext<Acc>();
-=======
   // If depth is specified, use useCoState to get the deeply loaded version
   const me = useCoState<RegisteredAccount, D>(
     ctx.current.me.constructor as CoValueClass<RegisteredAccount>,
     (ctx.current as BrowserContext<RegisteredAccount>).me.id,
     depth
   );
->>>>>>> 5ec561fe
 
   return {
     get me() {
@@ -172,75 +95,6 @@
   };
 }
 
-<<<<<<< HEAD
-    const contextMe = 'me' in ctx.current ? ctx.current.me : undefined;
-
-    const me = useCoState<Acc, O>(
-      contextMe?.constructor as CoValueClass<Acc>,
-      contextMe?.id,
-      options
-    );
-
-    // If the context has a me, return the account.
-    if ('me' in ctx.current) {
-      return {
-        get me() {
-          return options?.resolve === undefined
-            ? me.current || (ctx.current as BrowserContext<Acc>)?.me as Resolved<Acc, O>
-            : me.current;
-        }
-      };
-    }
-    // If the context has no me, return the guest.
-    else {
-      return {
-        get me() {
-          return (ctx.current as BrowserGuestContext)?.guest;
-        }
-      };
-    }
-  }
-
-  /**
-   * Use a CoValue with a optional depth.
-   * @param Schema - The CoValue schema.
-   * @param id - The CoValue id.
-   * @param depth - The depth.
-   * @returns The CoValue.
-   */
-  function useCoState<V extends CoValue, const O extends { resolve?: RefsToResolve<V> }>(
-    Schema: CoValueClass<V>,
-    id: ID<V> | undefined,
-    options?: O
-  ): {
-    current?: Resolved<V, O>;
-  } {
-    const ctx = getJazzContext<Acc>();
-
-    // Create state and a stable observable
-    let state = $state.raw<Resolved<V, O> | undefined>(undefined);
-    const observable = $state.raw(createCoValueObservable(Schema, options));
-
-    // Effect to handle subscription
-    // TODO: Possibly memoise this, to avoid re-subscribing
-    $effect(() => {
-      // Reset state when dependencies change
-      state = undefined;
-
-      // Return early if no context or id, effectively cleaning up any previous subscription
-      if (!ctx?.current || !id) return;
-
-      // Setup subscription with current values
-      return observable.subscribe(
-        id,
-        'me' in ctx.current ? ctx.current.me : ctx.current.guest,
-        () => {
-          // Get current value from our stable observable
-          state = observable.getCurrentValue();
-        }
-      );
-    });
-=======
 export function useAccountOrGuest(): { me: RegisteredAccount | AnonymousJazzAgent };
 export function useAccountOrGuest<D extends DepthsIn<RegisteredAccount>>(
   depth: D
@@ -266,7 +120,6 @@
     contextMe?.id,
     depth
   );
->>>>>>> 5ec561fe
 
   // If the context has a me, return the account.
   if ('me' in ctx.current) {
