--- conflicted
+++ resolved
@@ -16,7 +16,7 @@
 } from "jazz-tools";
 
 import NetInfo from "@react-native-community/netinfo";
-import { LocalNode, RawAccountID } from "cojson";
+import { RawAccountID } from "cojson";
 import { createWebSocketPeer } from "cojson-transport-ws";
 import * as Linking from "expo-linking";
 import { PureJSCrypto } from "jazz-tools/native";
@@ -92,53 +92,6 @@
   const node =
     "account" in context ? context.account._raw.core.node : context.agent.node;
 
-<<<<<<< HEAD
-  async function websocketReconnectLoop() {
-    while (shouldTryToReconnect) {
-      if (
-        Object.keys(LocalNode.peers).some((peerId) =>
-          peerId.includes(options.peer),
-        )
-      ) {
-        // TODO: this might drain battery, use listeners instead
-        await new Promise((resolve) => setTimeout(resolve, 100));
-      } else {
-        console.log(
-          "Websocket disconnected, trying to reconnect in " +
-            currentReconnectionTimeout +
-            "ms",
-        );
-        currentReconnectionTimeout = Math.min(
-          currentReconnectionTimeout * 2,
-          30000,
-        );
-        await new Promise<void>((resolve) => {
-          setTimeout(resolve, currentReconnectionTimeout);
-          const _unsubscribeNetworkChange = NetInfo.addEventListener(
-            (state) => {
-              if (state.isConnected) {
-                resolve();
-                _unsubscribeNetworkChange();
-              }
-            },
-          );
-        });
-
-        node.addPeer(
-          createWebSocketPeer({
-            websocket: new WebSocket(options.peer),
-            id: options.peer + "@" + new Date().toISOString(),
-            role: "server",
-          }),
-        );
-      }
-    }
-  }
-
-  void websocketReconnectLoop();
-
-=======
->>>>>>> 51515f62
   return "account" in context
     ? {
         me: context.account,
