{
  "name": "jazz-browser",
  "version": "0.9.10",
  "type": "module",
  "main": "dist/index.js",
  "types": "src/index.ts",
  "license": "MIT",
  "dependencies": {
    "@scure/bip39": "^1.3.0",
<<<<<<< HEAD
    "cojson": "workspace:0.9.9",
    "cojson-storage-indexeddb": "workspace:0.9.9",
    "cojson-transport-ws": "workspace:0.9.9",
    "jazz-tools": "workspace:0.9.9"
  },
  "devDependencies": {
    "fake-indexeddb": "^6.0.0",
=======
    "cojson": "workspace:0.9.10",
    "cojson-storage-indexeddb": "workspace:0.9.10",
    "cojson-transport-ws": "workspace:0.9.10",
    "jazz-tools": "workspace:0.9.10",
>>>>>>> bd340841
    "typescript": "~5.6.2"
  },
  "scripts": {
    "format-and-lint": "biome check .",
    "format-and-lint:fix": "biome check . --write",
    "build": "rm -rf ./dist && tsc --sourceMap --outDir dist",
    "prepublishOnly": "npm run build"
  },
  "gitHead": "33c27053293b4801b968c61d5c4c989f93a67d13"
}<|MERGE_RESOLUTION|>--- conflicted
+++ resolved
@@ -7,20 +7,13 @@
   "license": "MIT",
   "dependencies": {
     "@scure/bip39": "^1.3.0",
-<<<<<<< HEAD
-    "cojson": "workspace:0.9.9",
-    "cojson-storage-indexeddb": "workspace:0.9.9",
-    "cojson-transport-ws": "workspace:0.9.9",
-    "jazz-tools": "workspace:0.9.9"
+    "cojson": "workspace:*",
+    "cojson-storage-indexeddb": "workspace:*",
+    "cojson-transport-ws": "workspace:*",
+    "jazz-tools": "workspace:*"
   },
   "devDependencies": {
     "fake-indexeddb": "^6.0.0",
-=======
-    "cojson": "workspace:0.9.10",
-    "cojson-storage-indexeddb": "workspace:0.9.10",
-    "cojson-transport-ws": "workspace:0.9.10",
-    "jazz-tools": "workspace:0.9.10",
->>>>>>> bd340841
     "typescript": "~5.6.2"
   },
   "scripts": {
