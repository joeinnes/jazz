{
  "name": "jazz-browser",
<<<<<<< HEAD
  "version": "0.8.19-group-inheritance.0",
=======
  "version": "0.8.34",
>>>>>>> 46f2ab80
  "type": "module",
  "main": "dist/index.js",
  "types": "src/index.ts",
  "license": "MIT",
  "dependencies": {
    "@scure/bip39": "^1.3.0",
<<<<<<< HEAD
    "cojson": "workspace:0.8.19-group-inheritance.0",
    "cojson-storage-indexeddb": "workspace:0.8.19-group-inheritance.0",
    "cojson-transport-ws": "workspace:0.8.19-group-inheritance.0",
    "jazz-tools": "workspace:0.8.19-group-inheritance.0",
=======
    "cojson": "workspace:0.8.34",
    "cojson-storage-indexeddb": "workspace:0.8.34",
    "cojson-transport-ws": "workspace:0.8.34",
    "jazz-tools": "workspace:0.8.34",
>>>>>>> 46f2ab80
    "typescript": "^5.3.3"
  },
  "scripts": {
    "format-and-lint": "biome check .",
    "format-and-lint:fix": "biome check . --write",
    "build": "rm -rf ./dist && tsc --sourceMap --outDir dist",
    "prepublishOnly": "npm run build"
  },
  "gitHead": "33c27053293b4801b968c61d5c4c989f93a67d13"
}<|MERGE_RESOLUTION|>--- conflicted
+++ resolved
@@ -1,27 +1,16 @@
 {
   "name": "jazz-browser",
-<<<<<<< HEAD
-  "version": "0.8.19-group-inheritance.0",
-=======
   "version": "0.8.34",
->>>>>>> 46f2ab80
   "type": "module",
   "main": "dist/index.js",
   "types": "src/index.ts",
   "license": "MIT",
   "dependencies": {
     "@scure/bip39": "^1.3.0",
-<<<<<<< HEAD
-    "cojson": "workspace:0.8.19-group-inheritance.0",
-    "cojson-storage-indexeddb": "workspace:0.8.19-group-inheritance.0",
-    "cojson-transport-ws": "workspace:0.8.19-group-inheritance.0",
-    "jazz-tools": "workspace:0.8.19-group-inheritance.0",
-=======
     "cojson": "workspace:0.8.34",
     "cojson-storage-indexeddb": "workspace:0.8.34",
     "cojson-transport-ws": "workspace:0.8.34",
     "jazz-tools": "workspace:0.8.34",
->>>>>>> 46f2ab80
     "typescript": "^5.3.3"
   },
   "scripts": {
