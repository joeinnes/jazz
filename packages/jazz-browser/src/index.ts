import { LSMStorage, RawAccountID } from "cojson";
import { IDBStorage } from "cojson-storage-indexeddb";
import {
  Account,
  AgentID,
  AnonymousJazzAgent,
  AuthMethod,
  CoValue,
  CoValueClass,
  CryptoProvider,
  ID,
  InviteSecret,
  SessionID,
  WasmCrypto,
  cojsonInternals,
  createJazzContext,
} from "jazz-tools";
<<<<<<< HEAD
import { RawAccountID, LSMStorage, Peer } from "cojson";
=======
>>>>>>> d5f9c57e
import { OPFSFilesystem } from "./OPFSFilesystem.js";
import { createWebSocketPeerWithReconnection } from "./createWebSocketPeerWithReconnection.js";
import { getStorageOptions, StorageConfig } from "./storageOptions.js";
export { BrowserDemoAuth } from "./auth/DemoAuth.js";
export { BrowserPasskeyAuth } from "./auth/PasskeyAuth.js";
export { BrowserPassphraseAuth } from "./auth/PassphraseAuth.js";

/** @category Context Creation */
export type BrowserContext<Acc extends Account> = {
  me: Acc;
  logOut: () => void;
  // TODO: Symbol.dispose?
  done: () => void;
};

export type BrowserGuestContext = {
  guest: AnonymousJazzAgent;
  logOut: () => void;
  done: () => void;
};

export type BrowserContextOptions<Acc extends Account> = {
  auth: AuthMethod;
  AccountSchema: CoValueClass<Acc> & {
    fromNode: (typeof Account)["fromNode"];
  };
} & BaseBrowserContextOptions;

export type BaseBrowserContextOptions = {
<<<<<<< HEAD
    peer: `wss://${string}` | `ws://${string}`;
    reconnectionTimeout?: number;
    storage?: StorageConfig;
    crypto?: CryptoProvider;
=======
  peer: `wss://${string}` | `ws://${string}`;
  reconnectionTimeout?: number;
  storage?: "indexedDB" | "singleTabOPFS";
  crypto?: CryptoProvider;
>>>>>>> d5f9c57e
};

/** @category Context Creation */
export async function createJazzBrowserContext<Acc extends Account>(
  options: BrowserContextOptions<Acc>,
): Promise<BrowserContext<Acc>>;
export async function createJazzBrowserContext(
  options: BaseBrowserContextOptions,
): Promise<BrowserGuestContext>;
export async function createJazzBrowserContext<Acc extends Account>(
  options: BrowserContextOptions<Acc> | BaseBrowserContextOptions,
): Promise<BrowserContext<Acc> | BrowserGuestContext>;
export async function createJazzBrowserContext<Acc extends Account>(
  options: BrowserContextOptions<Acc> | BaseBrowserContextOptions,
): Promise<BrowserContext<Acc> | BrowserGuestContext> {
  const crypto = options.crypto || (await WasmCrypto.create());

<<<<<<< HEAD
    const wsPeer = createWebSocketPeerWithReconnection(
        options.peer,
        options.reconnectionTimeout,
        (peer) => {
            node.syncManager.addPeer(peer);
        },
    );

    const { useSingleTabOPFS, useIndexedDB } = getStorageOptions(
        options.storage,
    );

    const peersToLoadFrom: Peer[] = [];

    if (useSingleTabOPFS) {
        peersToLoadFrom.push(
            await LSMStorage.asPeer({
                fs: new OPFSFilesystem(crypto),
                // trace: true,
            }),
        );
    }

    if (useIndexedDB) {
        peersToLoadFrom.push(await IDBStorage.asPeer());
    }

    peersToLoadFrom.push(wsPeer.peer);

    const context =
        "auth" in options
            ? await createJazzContext({
                  AccountSchema: options.AccountSchema,
                  auth: options.auth,
                  crypto: await WasmCrypto.create(),
                  peersToLoadFrom,
                  sessionProvider: provideBrowserLockSession,
              })
            : await createJazzContext({
                  crypto: await WasmCrypto.create(),
                  peersToLoadFrom,
              });
=======
  const wsPeer = createWebSocketPeerWithReconnection(
    options.peer,
    options.reconnectionTimeout,
    (peer) => {
      node.syncManager.addPeer(peer);
    },
  );

  const context =
    "auth" in options
      ? await createJazzContext({
          AccountSchema: options.AccountSchema,
          auth: options.auth,
          crypto: await WasmCrypto.create(),
          peersToLoadFrom: [
            options.storage === "singleTabOPFS"
              ? await LSMStorage.asPeer({
                  fs: new OPFSFilesystem(crypto),
                  // trace: true,
                })
              : await IDBStorage.asPeer(),
            wsPeer.peer,
          ],
          sessionProvider: provideBrowserLockSession,
        })
      : await createJazzContext({
          crypto: await WasmCrypto.create(),
          peersToLoadFrom: [
            options.storage === "singleTabOPFS"
              ? await LSMStorage.asPeer({
                  fs: new OPFSFilesystem(crypto),
                  // trace: true,
                })
              : await IDBStorage.asPeer(),
            wsPeer.peer,
          ],
        });
>>>>>>> d5f9c57e

  const node =
    "account" in context ? context.account._raw.core.node : context.agent.node;

  return "account" in context
    ? {
        me: context.account,
        done: () => {
          wsPeer.done();
          context.done();
        },
        logOut: () => {
          context.logOut();
        },
      }
    : {
        guest: context.agent,
        done: () => {
          wsPeer.done();
          context.done();
        },
        logOut: () => {
          context.logOut();
        },
      };
}

/** @category Auth Providers */
export type SessionProvider = (
  accountID: ID<Account> | AgentID,
) => Promise<SessionID>;

export function provideBrowserLockSession(
  accountID: ID<Account> | AgentID,
  crypto: CryptoProvider,
) {
  let sessionDone!: () => void;
  const donePromise = new Promise<void>((resolve) => {
    sessionDone = resolve;
  });

  let resolveSession: (sessionID: SessionID) => void;
  const sessionPromise = new Promise<SessionID>((resolve) => {
    resolveSession = resolve;
  });

  void (async function () {
    for (let idx = 0; idx < 100; idx++) {
      // To work better around StrictMode
      for (let retry = 0; retry < 2; retry++) {
        // console.debug("Trying to get lock", accountID + "_" + idx);
        const sessionFinishedOrNoLock = await navigator.locks.request(
          accountID + "_" + idx,
          { ifAvailable: true },
          async (lock) => {
            if (!lock) return "noLock";

            const sessionID =
              localStorage[accountID + "_" + idx] ||
              crypto.newRandomSessionID(accountID as RawAccountID | AgentID);
            localStorage[accountID + "_" + idx] = sessionID;

            // console.debug(
            //     "Got lock",
            //     accountID + "_" + idx,
            //     sessionID
            // );

            resolveSession(sessionID);

            await donePromise;
            console.log("Done with lock", accountID + "_" + idx, sessionID);
            return "sessionFinished";
          },
        );

        if (sessionFinishedOrNoLock === "sessionFinished") {
          return;
        }
      }
    }
    throw new Error("Couldn't get lock on session after 100x2 tries");
  })();

  return sessionPromise.then((sessionID) => ({
    sessionID,
    sessionDone,
  }));
}

/** @category Invite Links */
export function createInviteLink<C extends CoValue>(
  value: C,
  role: "reader" | "writer" | "admin",
  // default to same address as window.location, but without hash
  {
    baseURL = window.location.href.replace(/#.*$/, ""),
    valueHint,
  }: { baseURL?: string; valueHint?: string } = {},
): string {
  const coValueCore = value._raw.core;
  let currentCoValue = coValueCore;

  while (currentCoValue.header.ruleset.type === "ownedByGroup") {
    currentCoValue = currentCoValue.getGroup().core;
  }

  if (currentCoValue.header.ruleset.type !== "group") {
    throw new Error("Can't create invite link for object without group");
  }

  const group = cojsonInternals.expectGroup(currentCoValue.getCurrentContent());
  const inviteSecret = group.createInvite(role);

  return `${baseURL}#/invite/${valueHint ? valueHint + "/" : ""}${
    value.id
  }/${inviteSecret}`;
}

/** @category Invite Links */
export function parseInviteLink<C extends CoValue>(
  inviteURL: string,
):
  | {
      valueID: ID<C>;
      valueHint?: string;
      inviteSecret: InviteSecret;
    }
  | undefined {
  const url = new URL(inviteURL);
  const parts = url.hash.split("/");

  let valueHint: string | undefined;
  let valueID: ID<C> | undefined;
  let inviteSecret: InviteSecret | undefined;

  if (parts[0] === "#" && parts[1] === "invite") {
    if (parts.length === 5) {
      valueHint = parts[2];
      valueID = parts[3] as ID<C>;
      inviteSecret = parts[4] as InviteSecret;
    } else if (parts.length === 4) {
      valueID = parts[2] as ID<C>;
      inviteSecret = parts[3] as InviteSecret;
    }

    if (!valueID || !inviteSecret) {
      return undefined;
    }
    return { valueID, inviteSecret, valueHint };
  }
}

/** @category Invite Links */
export function consumeInviteLinkFromWindowLocation<V extends CoValue>({
  as,
  forValueHint,
  invitedObjectSchema,
}: {
  as: Account;
  forValueHint?: string;
  invitedObjectSchema: CoValueClass<V>;
}): Promise<
  | {
      valueID: ID<V>;
      valueHint?: string;
      inviteSecret: InviteSecret;
    }
  | undefined
> {
  return new Promise((resolve, reject) => {
    const result = parseInviteLink<V>(window.location.href);

<<<<<<< HEAD
        if (result && result.valueHint === forValueHint) {
            as.acceptInvite(
                result.valueID,
                result.inviteSecret,
                invitedObjectSchema,
            )
                .then(() => {
                    resolve(result);
                    window.history.replaceState(
                        {},
                        "",
                        window.location.href.replace(/#.*$/, ""),
                    );
                })
                .catch(reject);
        } else {
            resolve(undefined);
        }
    });
=======
    if (result && result.valueHint === forValueHint) {
      as.acceptInvite(result.valueID, result.inviteSecret, invitedObjectSchema)
        .then(() => {
          resolve(result);
          window.history.replaceState(
            {},
            "",
            window.location.href.replace(/#.*$/, ""),
          );
        })
        .catch(reject);
    } else {
      resolve(undefined);
    }
  });
>>>>>>> d5f9c57e
}<|MERGE_RESOLUTION|>--- conflicted
+++ resolved
@@ -15,10 +15,6 @@
   cojsonInternals,
   createJazzContext,
 } from "jazz-tools";
-<<<<<<< HEAD
-import { RawAccountID, LSMStorage, Peer } from "cojson";
-=======
->>>>>>> d5f9c57e
 import { OPFSFilesystem } from "./OPFSFilesystem.js";
 import { createWebSocketPeerWithReconnection } from "./createWebSocketPeerWithReconnection.js";
 import { getStorageOptions, StorageConfig } from "./storageOptions.js";
@@ -48,17 +44,10 @@
 } & BaseBrowserContextOptions;
 
 export type BaseBrowserContextOptions = {
-<<<<<<< HEAD
     peer: `wss://${string}` | `ws://${string}`;
     reconnectionTimeout?: number;
     storage?: StorageConfig;
     crypto?: CryptoProvider;
-=======
-  peer: `wss://${string}` | `ws://${string}`;
-  reconnectionTimeout?: number;
-  storage?: "indexedDB" | "singleTabOPFS";
-  crypto?: CryptoProvider;
->>>>>>> d5f9c57e
 };
 
 /** @category Context Creation */
@@ -76,7 +65,6 @@
 ): Promise<BrowserContext<Acc> | BrowserGuestContext> {
   const crypto = options.crypto || (await WasmCrypto.create());
 
-<<<<<<< HEAD
     const wsPeer = createWebSocketPeerWithReconnection(
         options.peer,
         options.reconnectionTimeout,
@@ -119,45 +107,6 @@
                   crypto: await WasmCrypto.create(),
                   peersToLoadFrom,
               });
-=======
-  const wsPeer = createWebSocketPeerWithReconnection(
-    options.peer,
-    options.reconnectionTimeout,
-    (peer) => {
-      node.syncManager.addPeer(peer);
-    },
-  );
-
-  const context =
-    "auth" in options
-      ? await createJazzContext({
-          AccountSchema: options.AccountSchema,
-          auth: options.auth,
-          crypto: await WasmCrypto.create(),
-          peersToLoadFrom: [
-            options.storage === "singleTabOPFS"
-              ? await LSMStorage.asPeer({
-                  fs: new OPFSFilesystem(crypto),
-                  // trace: true,
-                })
-              : await IDBStorage.asPeer(),
-            wsPeer.peer,
-          ],
-          sessionProvider: provideBrowserLockSession,
-        })
-      : await createJazzContext({
-          crypto: await WasmCrypto.create(),
-          peersToLoadFrom: [
-            options.storage === "singleTabOPFS"
-              ? await LSMStorage.asPeer({
-                  fs: new OPFSFilesystem(crypto),
-                  // trace: true,
-                })
-              : await IDBStorage.asPeer(),
-            wsPeer.peer,
-          ],
-        });
->>>>>>> d5f9c57e
 
   const node =
     "account" in context ? context.account._raw.core.node : context.agent.node;
@@ -331,27 +280,6 @@
   return new Promise((resolve, reject) => {
     const result = parseInviteLink<V>(window.location.href);
 
-<<<<<<< HEAD
-        if (result && result.valueHint === forValueHint) {
-            as.acceptInvite(
-                result.valueID,
-                result.inviteSecret,
-                invitedObjectSchema,
-            )
-                .then(() => {
-                    resolve(result);
-                    window.history.replaceState(
-                        {},
-                        "",
-                        window.location.href.replace(/#.*$/, ""),
-                    );
-                })
-                .catch(reject);
-        } else {
-            resolve(undefined);
-        }
-    });
-=======
     if (result && result.valueHint === forValueHint) {
       as.acceptInvite(result.valueID, result.inviteSecret, invitedObjectSchema)
         .then(() => {
@@ -367,5 +295,4 @@
       resolve(undefined);
     }
   });
->>>>>>> d5f9c57e
 }