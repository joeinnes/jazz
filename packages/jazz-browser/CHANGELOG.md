# jazz-browser

<<<<<<< HEAD
## 0.8.19-group-inheritance.0

### Patch Changes

- Updated dependencies [8b87117]
  - cojson-storage-indexeddb@0.8.19-group-inheritance.0
  - jazz-tools@0.8.19-group-inheritance.0
  - cojson@0.8.19-group-inheritance.0
  - cojson-transport-ws@0.8.19-group-inheritance.0
=======
## 0.8.34

### Patch Changes

- Updated dependencies [e4f110f]
  - cojson@0.8.34
  - cojson-storage-indexeddb@0.8.34
  - cojson-transport-ws@0.8.34
  - jazz-tools@0.8.34

## 0.8.33

### Patch Changes

- 3cb27e1: Set created passkey credentials as discoverable

## 0.8.32

### Patch Changes

- Updated dependencies [df42b2b]
- Updated dependencies [df42b2b]
  - cojson@0.8.32
  - jazz-tools@0.8.32
  - cojson-storage-indexeddb@0.8.32
  - cojson-transport-ws@0.8.32

## 0.8.31

### Patch Changes

- Updated dependencies [e511d6d]
  - cojson@0.8.31
  - cojson-storage-indexeddb@0.8.31
  - cojson-transport-ws@0.8.31
  - jazz-tools@0.8.31

## 0.8.30

### Patch Changes

- Updated dependencies [0a2fae3]
- Updated dependencies [99cda2f]
  - cojson@0.8.30
  - cojson-storage-indexeddb@0.8.30
  - cojson-transport-ws@0.8.30
  - jazz-tools@0.8.30

## 0.8.29

### Patch Changes

- Updated dependencies [dcc9c2e]
- Updated dependencies [699553f]
  - cojson-transport-ws@0.8.29
  - cojson@0.8.29
  - cojson-storage-indexeddb@0.8.29
  - jazz-tools@0.8.29

## 0.8.28

### Patch Changes

- Updated dependencies [605734c]
  - cojson@0.8.28
  - cojson-storage-indexeddb@0.8.28
  - cojson-transport-ws@0.8.28
  - jazz-tools@0.8.28

## 0.8.27

### Patch Changes

- Updated dependencies [75fdff4]
  - cojson@0.8.27
  - cojson-storage-indexeddb@0.8.27
  - cojson-transport-ws@0.8.27
  - jazz-tools@0.8.27

## 0.8.24

### Patch Changes

- Updated dependencies [e17e959]
  - cojson-storage-indexeddb@0.8.24

## 0.8.23

### Patch Changes

- e442bb8: Persist PasskeyAuth credentials on reload
- Updated dependencies [6f745be]
- Updated dependencies [d348c2d]
- Updated dependencies [124bf67]
- Updated dependencies [6902b5b]
- Updated dependencies [1a0cd3d]
  - cojson@0.8.23
  - jazz-tools@0.8.23
  - cojson-transport-ws@0.8.23
  - cojson-storage-indexeddb@0.8.23

## 0.8.22

### Patch Changes

- f6bc8af: Reuse the crypto instance between OPFS and the jazz context
- Updated dependencies [f6bc8af]
  - cojson-storage-indexeddb@0.8.22

## 0.8.21

### Patch Changes

- Updated dependencies [0f30eea]
- Updated dependencies [149ca97]
  - cojson@0.8.21
  - jazz-tools@0.8.21
  - cojson-storage-indexeddb@0.8.21
  - cojson-transport-ws@0.8.21

## 0.8.20

### Patch Changes

- Updated dependencies [3ef3ff3]
  - cojson-storage-indexeddb@0.8.20

## 0.8.19

### Patch Changes

- Updated dependencies [9c2aadb]
  - cojson@0.8.19
  - cojson-storage-indexeddb@0.8.19
  - cojson-transport-ws@0.8.19
  - jazz-tools@0.8.19
>>>>>>> 46f2ab80

## 0.8.18

### Patch Changes

- Updated dependencies [d4319d8]
  - cojson@0.8.18
  - cojson-storage-indexeddb@0.8.18
  - cojson-transport-ws@0.8.18
  - jazz-tools@0.8.18

## 0.8.17

### Patch Changes

- Updated dependencies [d433cf4]
- Updated dependencies [b6162f0]
  - cojson@0.8.17
  - cojson-transport-ws@0.8.17
  - cojson-storage-indexeddb@0.8.17
  - jazz-tools@0.8.17

## 0.8.16

### Patch Changes

- 2af107c: Allow to define multiple storage options
- Updated dependencies [b934fab]
  - cojson@0.8.16
  - cojson-storage-indexeddb@0.8.16
  - cojson-transport-ws@0.8.16
  - jazz-tools@0.8.16

## 0.8.15

### Patch Changes

- Updated dependencies [cce679b]
  - jazz-tools@0.8.15

## 0.8.14

### Patch Changes

- Updated dependencies [36273b3]
  - jazz-tools@0.8.14

## 0.8.13

### Patch Changes

- e0dd006: Improve the WebSocket reconnect logic
- Updated dependencies [fd011d7]
- Updated dependencies [e0dd006]
  - jazz-tools@0.8.13
  - cojson-transport-ws@0.8.13

## 0.8.12

### Patch Changes

- Updated dependencies [6ed75eb]
  - cojson-storage-indexeddb@0.8.12
  - cojson@0.8.12
  - cojson-transport-ws@0.8.12
  - jazz-tools@0.8.12

## 0.8.11

### Patch Changes

- Updated dependencies [1ed4ab5]
  - cojson@0.8.11
  - cojson-storage-indexeddb@0.8.11
  - cojson-transport-ws@0.8.11
  - jazz-tools@0.8.11

## 0.8.7

### Patch Changes

- Updated dependencies [e82cf3d]
  - cojson-transport-ws@0.8.7

## 0.8.6

### Patch Changes

- Updated dependencies [5542fdb]
  - cojson-transport-ws@0.8.6

## 0.8.5

### Patch Changes

- Updated dependencies [c3f4e6b]
- Updated dependencies [d9152ed]
  - jazz-tools@0.8.5
  - cojson@0.8.5
  - cojson-storage-indexeddb@0.8.5
  - cojson-transport-ws@0.8.5

## 0.8.3

### Patch Changes

- Updated dependencies
  - cojson@0.8.3
  - cojson-storage-indexeddb@0.8.3
  - cojson-transport-ws@0.8.3
  - jazz-tools@0.8.3

## 0.8.2

### Patch Changes

- Updated dependencies [a075f90]
  - jazz-tools@0.8.2

## 0.8.1

### Patch Changes

- Updated dependencies
  - jazz-tools@0.8.1

## 0.8.0

### Minor Changes

- bcec3be: Implement new top-level context creation and auth method API

### Patch Changes

- c2b62a0: Make anonymous auth work better
- 1a979b6: Implement guest auth without account
- Updated dependencies [6a147c2]
- Updated dependencies [ad40b88]
- Updated dependencies [23369dc]
- Updated dependencies [c2b62a0]
- Updated dependencies [1a979b6]
- Updated dependencies [bcec3be]
  - cojson@0.8.0
  - jazz-tools@0.8.0
  - cojson-storage-indexeddb@0.8.0
  - cojson-transport-ws@0.8.0

## 0.7.35-guest-auth.6

### Patch Changes

- Updated dependencies
  - jazz-tools@0.7.35-guest-auth.6

## 0.7.35

### Patch Changes

- Updated dependencies [49a8b54]
- Updated dependencies [35bbcd9]
- Updated dependencies [6f80282]
- Updated dependencies [35bbcd9]
- Updated dependencies [f350e90]
  - jazz-tools@0.7.35
  - cojson@0.7.35
  - cojson-storage-indexeddb@0.7.35
  - cojson-transport-ws@0.7.35

## 0.7.34

### Patch Changes

- Updated dependencies [5d91f9f]
- Updated dependencies [5094e6d]
- Updated dependencies [b09589b]
- Updated dependencies [2c3a40c]
- Updated dependencies [406ab9b]
- Updated dependencies [4e16575]
- Updated dependencies [ea882ab]
  - cojson@0.7.34
  - cojson-transport-ws@0.7.34
  - cojson-storage-indexeddb@0.7.34
  - jazz-tools@0.7.34

## 0.7.34-neverthrow.8

### Patch Changes

- Updated dependencies
  - cojson@0.7.34-neverthrow.8
  - cojson-storage-indexeddb@0.7.34-neverthrow.8
  - cojson-transport-ws@0.7.34-neverthrow.8
  - jazz-tools@0.7.34-neverthrow.8

## 0.7.34-neverthrow.7

### Patch Changes

- Updated dependencies
  - cojson@0.7.34-neverthrow.7
  - cojson-storage-indexeddb@0.7.34-neverthrow.7
  - cojson-transport-ws@0.7.34-neverthrow.7
  - jazz-tools@0.7.34-neverthrow.7

## 0.7.34-neverthrow.4

### Patch Changes

- Updated dependencies
  - cojson@0.7.34-neverthrow.4
  - cojson-storage-indexeddb@0.7.34-neverthrow.4
  - cojson-transport-ws@0.7.34-neverthrow.4
  - jazz-tools@0.7.34-neverthrow.4

## 0.7.34-neverthrow.3

### Patch Changes

- Updated dependencies
  - cojson@0.7.34-neverthrow.3
  - cojson-storage-indexeddb@0.7.34-neverthrow.3
  - cojson-transport-ws@0.7.34-neverthrow.3
  - jazz-tools@0.7.34-neverthrow.3

## 0.7.34-neverthrow.2

### Patch Changes

- Updated dependencies
  - cojson-transport-ws@0.7.34-neverthrow.2

## 0.7.34-neverthrow.1

### Patch Changes

- Updated dependencies
  - cojson@0.7.34-neverthrow.1
  - cojson-storage-indexeddb@0.7.34-neverthrow.1
  - cojson-transport-ws@0.7.34-neverthrow.1
  - jazz-tools@0.7.34-neverthrow.1

## 0.7.34-neverthrow.0

### Patch Changes

- Updated dependencies
  - cojson@0.7.34-neverthrow.0
  - cojson-storage-indexeddb@0.7.34-neverthrow.0
  - cojson-transport-ws@0.7.34-neverthrow.0
  - jazz-tools@0.7.34-neverthrow.0

## 0.7.33

### Patch Changes

- Updated dependencies [fdde8db]
- Updated dependencies [b297c93]
- Updated dependencies [07fe2b9]
- Updated dependencies [3bf5127]
- Updated dependencies [a8b74ff]
- Updated dependencies [db53161]
  - cojson-transport-ws@0.7.33
  - cojson@0.7.33
  - cojson-storage-indexeddb@0.7.33
  - jazz-tools@0.7.33

## 0.7.33-hotfixes.5

### Patch Changes

- Updated dependencies
  - cojson@0.7.33-hotfixes.5
  - cojson-storage-indexeddb@0.7.33-hotfixes.5
  - cojson-transport-ws@0.7.33-hotfixes.5
  - jazz-tools@0.7.33-hotfixes.5

## 0.7.33-hotfixes.4

### Patch Changes

- Updated dependencies
  - cojson@0.7.33-hotfixes.4
  - cojson-storage-indexeddb@0.7.33-hotfixes.4
  - cojson-transport-ws@0.7.33-hotfixes.4
  - jazz-tools@0.7.33-hotfixes.4

## 0.7.33-hotfixes.3

### Patch Changes

- Updated dependencies
  - cojson-storage-indexeddb@0.7.33-hotfixes.3
  - cojson-transport-ws@0.7.33-hotfixes.3
  - cojson@0.7.33-hotfixes.3
  - jazz-tools@0.7.33-hotfixes.3

## 0.7.33-hotfixes.2

### Patch Changes

- Updated dependencies
  - cojson-transport-ws@0.7.33-hotfixes.2

## 0.7.33-hotfixes.1

### Patch Changes

- Updated dependencies
  - cojson-transport-ws@0.7.33-hotfixes.1

## 0.7.33-hotfixes.0

### Patch Changes

- Updated dependencies
  - cojson@0.7.33-hotfixes.0
  - cojson-storage-indexeddb@0.7.33-hotfixes.0
  - cojson-transport-ws@0.7.33-hotfixes.0
  - jazz-tools@0.7.33-hotfixes.0

## 0.7.32

### Patch Changes

- Updated dependencies
  - jazz-tools@0.7.32

## 0.7.31

### Patch Changes

- Updated dependencies
- Updated dependencies
  - cojson-transport-ws@0.7.31
  - cojson@0.7.31
  - cojson-storage-indexeddb@0.7.31
  - jazz-tools@0.7.31

## 0.7.30

### Patch Changes

- Updated dependencies
  - cojson-transport-ws@0.7.30

## 0.7.29

### Patch Changes

- Updated dependencies
  - cojson@0.7.29
  - cojson-storage-indexeddb@0.7.29
  - cojson-transport-ws@0.7.29
  - jazz-tools@0.7.29

## 0.7.28

### Patch Changes

- Updated dependencies
  - cojson@0.7.28
  - cojson-storage-indexeddb@0.7.28
  - cojson-transport-ws@0.7.28
  - jazz-tools@0.7.28

## 0.7.27

### Patch Changes

- Updated dependencies
  - cojson-transport-ws@0.7.27

## 0.7.26

### Patch Changes

- Remove Effect from jazz/cojson internals
- Updated dependencies
  - cojson@0.7.26
  - cojson-storage-indexeddb@0.7.26
  - cojson-transport-ws@0.7.26
  - jazz-tools@0.7.26

## 0.7.25

### Patch Changes

- Updated dependencies
  - jazz-tools@0.7.25

## 0.7.24

### Patch Changes

- Updated dependencies
  - jazz-tools@0.7.24

## 0.7.23

### Patch Changes

- Updated dependencies
  - cojson@0.7.23
  - jazz-tools@0.7.23
  - cojson-storage-indexeddb@0.7.23
  - cojson-transport-ws@0.7.23

## 0.7.22

### Patch Changes

- Updated dependencies
  - cojson-transport-ws@0.7.22

## 0.7.21

### Patch Changes

- Updated dependencies
  - jazz-tools@0.7.21

## 0.7.20

### Patch Changes

- Updated dependencies
  - jazz-tools@0.7.20

## 0.7.19

### Patch Changes

- Updated dependencies
  - jazz-tools@0.7.19

## 0.7.18

### Patch Changes

- Updated dependencies
  - cojson@0.7.18
  - cojson-storage-indexeddb@0.7.18
  - cojson-transport-ws@0.7.18
  - jazz-tools@0.7.18

## 0.7.17

### Patch Changes

- Updated dependencies
  - cojson@0.7.17
  - cojson-storage-indexeddb@0.7.17
  - cojson-transport-ws@0.7.17
  - jazz-tools@0.7.17

## 0.7.16

### Patch Changes

- Updated dependencies
  - jazz-tools@0.7.16

## 0.7.14

### Patch Changes

- Updated dependencies
  - cojson@0.7.14
  - jazz-tools@0.7.14
  - cojson-storage-indexeddb@0.7.14
  - cojson-transport-ws@0.7.14

## 0.7.13

### Patch Changes

- Updated dependencies
  - jazz-tools@0.7.13

## 0.7.12

### Patch Changes

- Updated dependencies
  - jazz-tools@0.7.12

## 0.7.11

### Patch Changes

- Updated dependencies
  - cojson@0.7.11
  - cojson-storage-indexeddb@0.7.11
  - jazz-tools@0.7.11

## 0.7.10

### Patch Changes

- Updated dependencies
  - cojson@0.7.10
  - cojson-storage-indexeddb@0.7.10
  - jazz-tools@0.7.10

## 0.7.9

### Patch Changes

- Updated dependencies
  - cojson@0.7.9
  - cojson-storage-indexeddb@0.7.9
  - jazz-tools@0.7.9

## 0.7.8

### Patch Changes

- Updated dependencies
  - jazz-tools@0.7.8

## 0.7.6

### Patch Changes

- Updated dependencies
  - jazz-tools@0.7.6

## 0.7.5

### Patch Changes

- Ability to add seed accounts to DemoAuth

## 0.7.3

### Patch Changes

- Updated dependencies
  - jazz-tools@0.7.3

## 0.7.1

### Patch Changes

- Updated dependencies
  - jazz-tools@0.7.1

## 0.7.0

### Minor Changes

- e299c3e: New simplified API

### Patch Changes

- 1a35307: WIP working-ish version of LSM storage
- 59c18c3: CoMap fix
- 8636319: Implement deep loading, simplify API
- d8fe2b1: Expose experimental OPFS storage
- c4151fc: Support stricter TS lint rules
- daee49c: Add missing @scure/bip39 dep
- 952982e: Consistent proxy based API
- d2e03ff: Fix variance of ID.\_\_type
- 354bdcd: Even friendlier for subclassing CoMap
- 60d5ca2: Clean up exports
- 69ac514: Use effect schema much less
- f0f6f1b: Clean up API more & re-add jazz-nodejs
- 1a44f87: Refactoring
- 627d895: Get rid of Co namespace
- 85d2b62: More subclass-friendly types in CoMap
- Updated dependencies [8636319]
- Updated dependencies [1a35307]
- Updated dependencies [8636319]
- Updated dependencies [1a35307]
- Updated dependencies [96c494f]
- Updated dependencies [59c18c3]
- Updated dependencies [19f52b7]
- Updated dependencies [8636319]
- Updated dependencies [d8fe2b1]
- Updated dependencies [19004b4]
- Updated dependencies [a78f168]
- Updated dependencies [1200aae]
- Updated dependencies [52675c9]
- Updated dependencies [129e2c1]
- Updated dependencies [1cfa279]
- Updated dependencies [704af7d]
- Updated dependencies [1a35307]
- Updated dependencies [460478f]
- Updated dependencies [6b0418f]
- Updated dependencies [e299c3e]
- Updated dependencies [ed5643a]
- Updated dependencies [bde684f]
- Updated dependencies [bf0f8ec]
- Updated dependencies [c4151fc]
- Updated dependencies [63374cc]
- Updated dependencies [8636319]
- Updated dependencies [01ac646]
- Updated dependencies [a5e68a4]
- Updated dependencies [952982e]
- Updated dependencies [1a35307]
- Updated dependencies [5fa277c]
- Updated dependencies [60d5ca2]
- Updated dependencies [21771c4]
- Updated dependencies [77c2b56]
- Updated dependencies [63374cc]
- Updated dependencies [d2e03ff]
- Updated dependencies [354bdcd]
- Updated dependencies [60d5ca2]
- Updated dependencies [69ac514]
- Updated dependencies [f8a5c46]
- Updated dependencies [f0f6f1b]
- Updated dependencies [e5eed5b]
- Updated dependencies [1a44f87]
- Updated dependencies [627d895]
- Updated dependencies [1200aae]
- Updated dependencies [63374cc]
- Updated dependencies [ece35b3]
- Updated dependencies [38d4410]
- Updated dependencies [85d2b62]
- Updated dependencies [fd86c11]
- Updated dependencies [52675c9]
  - jazz-tools@0.7.0
  - cojson@0.7.0
  - cojson-storage-indexeddb@0.7.0

## 0.7.0-alpha.42

### Patch Changes

- Updated dependencies
  - jazz-tools@0.7.0-alpha.42
  - cojson@0.7.0-alpha.42
  - cojson-storage-indexeddb@0.7.0-alpha.42

## 0.7.0-alpha.41

### Patch Changes

- jazz-tools@0.7.0-alpha.41

## 0.7.0-alpha.39

### Patch Changes

- Updated dependencies
  - cojson@0.7.0-alpha.39
  - cojson-storage-indexeddb@0.7.0-alpha.39
  - jazz-tools@0.7.0-alpha.39

## 0.7.0-alpha.38

### Patch Changes

- Implement deep loading, simplify API
- Updated dependencies
- Updated dependencies
- Updated dependencies
- Updated dependencies
  - jazz-tools@0.7.0-alpha.38
  - cojson@0.7.0-alpha.38
  - cojson-storage-indexeddb@0.7.0-alpha.38

## 0.7.0-alpha.37

### Patch Changes

- Expose experimental OPFS storage
- Updated dependencies
  - cojson@0.7.0-alpha.37
  - cojson-storage-indexeddb@0.7.0-alpha.37
  - jazz-tools@0.7.0-alpha.37

## 0.7.0-alpha.36

### Patch Changes

- 1a35307: WIP working-ish version of LSM storage
- Updated dependencies [1a35307]
- Updated dependencies [1a35307]
- Updated dependencies [1a35307]
- Updated dependencies [6b0418f]
- Updated dependencies [1a35307]
  - cojson@0.7.0-alpha.36
  - jazz-tools@0.7.0-alpha.36

## 0.7.0-alpha.35

### Patch Changes

- Updated dependencies
- Updated dependencies
  - cojson@0.7.0-alpha.35
  - jazz-tools@0.7.0-alpha.35
  - cojson-storage-indexeddb@0.7.0-alpha.35

## 0.7.0-alpha.34

### Patch Changes

- Updated dependencies
  - jazz-tools@0.7.0-alpha.34

## 0.7.0-alpha.32

### Patch Changes

- Clean up exports
- Updated dependencies
- Updated dependencies
  - jazz-tools@0.7.0-alpha.32

## 0.7.0-alpha.31

### Patch Changes

- Updated dependencies
  - jazz-tools@0.7.0-alpha.31

## 0.7.0-alpha.30

### Patch Changes

- Updated dependencies
  - jazz-tools@0.7.0-alpha.30

## 0.7.0-alpha.29

### Patch Changes

- Updated dependencies
  - cojson-storage-indexeddb@0.7.0-alpha.29
  - jazz-tools@0.7.0-alpha.29
  - cojson@0.7.0-alpha.29

## 0.7.0-alpha.28

### Patch Changes

- Updated dependencies
  - jazz-tools@0.7.0-alpha.28
  - cojson@0.7.0-alpha.28
  - cojson-storage-indexeddb@0.7.0-alpha.28

## 0.7.0-alpha.27

### Patch Changes

- Updated dependencies
- Updated dependencies
  - jazz-tools@0.7.0-alpha.27
  - cojson@0.7.0-alpha.27
  - cojson-storage-indexeddb@0.7.0-alpha.27

## 0.7.0-alpha.26

### Patch Changes

- Updated dependencies
  - jazz-tools@0.7.0-alpha.26

## 0.7.0-alpha.25

### Patch Changes

- Updated dependencies
  - jazz-tools@0.7.0-alpha.25

## 0.7.0-alpha.24

### Patch Changes

- Updated dependencies
- Updated dependencies
- Updated dependencies
  - jazz-tools@0.7.0-alpha.24
  - cojson@0.7.0-alpha.24
  - cojson-storage-indexeddb@0.7.0-alpha.24

## 0.7.0-alpha.23

### Patch Changes

- Updated dependencies
  - jazz-tools@0.7.0-alpha.23

## 0.7.0-alpha.22

### Patch Changes

- Updated dependencies
  - jazz-tools@0.7.0-alpha.22

## 0.7.0-alpha.21

### Patch Changes

- Updated dependencies
  - jazz-tools@0.7.0-alpha.21

## 0.7.0-alpha.20

### Patch Changes

- Updated dependencies
  - jazz-tools@0.7.0-alpha.20

## 0.7.0-alpha.19

### Patch Changes

- Updated dependencies
  - jazz-tools@0.7.0-alpha.19

## 0.7.0-alpha.18

### Patch Changes

- Add missing @scure/bip39 dep

## 0.7.0-alpha.17

### Patch Changes

- Updated dependencies
  - jazz-tools@0.7.0-alpha.17

## 0.7.0-alpha.16

### Patch Changes

- Updated dependencies
  - jazz-tools@0.7.0-alpha.16

## 0.7.0-alpha.15

### Patch Changes

- Updated dependencies
  - jazz-tools@0.7.0-alpha.15

## 0.7.0-alpha.14

### Patch Changes

- Updated dependencies
  - jazz-tools@0.7.0-alpha.14

## 0.7.0-alpha.13

### Patch Changes

- Updated dependencies
  - jazz-tools@0.7.0-alpha.13

## 0.7.0-alpha.12

### Patch Changes

- Fix variance of ID.\_\_type
- Updated dependencies
  - jazz-tools@0.7.0-alpha.12

## 0.7.0-alpha.11

### Patch Changes

- Support stricter TS lint rules
- Updated dependencies
  - cojson-storage-indexeddb@0.7.0-alpha.11
  - jazz-tools@0.7.0-alpha.11
  - cojson@0.7.0-alpha.11

## 0.7.0-alpha.10

### Patch Changes

- Clean up API more & re-add jazz-nodejs
- Updated dependencies
  - cojson-storage-indexeddb@0.7.0-alpha.10
  - jazz-tools@0.7.0-alpha.10
  - cojson@0.7.0-alpha.10

## 0.7.0-alpha.9

### Patch Changes

- Even friendlier for subclassing CoMap
- Updated dependencies
  - jazz-tools@0.7.0-alpha.9

## 0.7.0-alpha.8

### Patch Changes

- More subclass-friendly types in CoMap
- Updated dependencies
  - jazz-tools@0.7.0-alpha.8

## 0.7.0-alpha.7

### Patch Changes

- Consistent proxy based API
- Updated dependencies
  - cojson-storage-indexeddb@0.6.4-alpha.4
  - jazz-tools@0.7.0-alpha.7
  - cojson@0.7.0-alpha.7

## 0.7.0-alpha.6

### Patch Changes

- CoMap fix
- Updated dependencies
  - jazz-tools@0.7.0-alpha.6

## 0.7.0-alpha.5

### Patch Changes

- Refactoring
- Updated dependencies
  - cojson-storage-indexeddb@0.6.4-alpha.3
  - jazz-tools@0.7.0-alpha.5
  - cojson@0.7.0-alpha.5

## 0.7.0-alpha.4

### Patch Changes

- Updated dependencies
  - jazz-tools@0.7.0-alpha.4

## 0.7.0-alpha.3

### Patch Changes

- Updated dependencies
  - jazz-tools@0.7.0-alpha.3

## 0.7.0-alpha.2

### Patch Changes

- Get rid of Co namespace
- Updated dependencies
  - cojson-storage-indexeddb@0.6.4-alpha.2
  - jazz-tools@0.7.0-alpha.2

## 0.7.0-alpha.1

### Patch Changes

- Use effect schema much less
- Updated dependencies
  - cojson-storage-indexeddb@0.6.4-alpha.1
  - jazz-tools@0.7.0-alpha.1
  - cojson@0.7.0-alpha.1

## 0.7.0-alpha.0

### Minor Changes

- New simplified API

### Patch Changes

- Updated dependencies
  - jazz-tools@0.7.0-alpha.0
  - cojson@0.7.0-alpha.0
  - cojson-storage-indexeddb@0.6.4-alpha.0

## 0.6.3

### Patch Changes

- Fix migration changes being lost on loaded account
- Updated dependencies
  - cojson@0.6.6

## 0.6.2

### Patch Changes

- Fix loading of accounts
- Updated dependencies
  - cojson@0.6.5
  - jazz-autosub@0.6.1

## 0.6.1

### Patch Changes

- IndexedDB & timer perf improvements
- Updated dependencies
  - cojson@0.6.4
  - cojson-storage-indexeddb@0.6.1

## 0.6.0

### Minor Changes

- Make addMember and removeMember take loaded Accounts instead of just IDs

### Patch Changes

- Updated dependencies
  - cojson-storage-indexeddb@0.6.0
  - jazz-autosub@0.6.0
  - cojson@0.6.0

## 0.5.1

### Patch Changes

- Allow account migrations to be async
- Updated dependencies
  - cojson@0.5.2

## 0.5.0

### Minor Changes

- Adding a lot of performance improvements to cojson, add a stresstest for the twit example and make that run smoother in a lot of ways.

### Patch Changes

- Updated dependencies
  - cojson-storage-indexeddb@0.5.0
  - jazz-autosub@0.5.0
  - cojson@0.5.0<|MERGE_RESOLUTION|>--- conflicted
+++ resolved
@@ -1,16 +1,5 @@
 # jazz-browser
 
-<<<<<<< HEAD
-## 0.8.19-group-inheritance.0
-
-### Patch Changes
-
-- Updated dependencies [8b87117]
-  - cojson-storage-indexeddb@0.8.19-group-inheritance.0
-  - jazz-tools@0.8.19-group-inheritance.0
-  - cojson@0.8.19-group-inheritance.0
-  - cojson-transport-ws@0.8.19-group-inheritance.0
-=======
 ## 0.8.34
 
 ### Patch Changes
@@ -147,7 +136,6 @@
   - cojson-storage-indexeddb@0.8.19
   - cojson-transport-ws@0.8.19
   - jazz-tools@0.8.19
->>>>>>> 46f2ab80
 
 ## 0.8.18
 
