--- conflicted
+++ resolved
@@ -1,11 +1,7 @@
 {
   "name": "jazz-example-todo",
   "private": true,
-<<<<<<< HEAD
-  "version": "0.0.114-group-inheritance.0",
-=======
   "version": "0.0.128",
->>>>>>> 46f2ab80
   "type": "module",
   "scripts": {
     "dev": "vite",
@@ -20,13 +16,8 @@
     "@radix-ui/react-toast": "^1.1.4",
     "class-variance-authority": "^0.7.0",
     "clsx": "^2.0.0",
-<<<<<<< HEAD
-    "jazz-react": "workspace:0.8.19-group-inheritance.0",
-    "jazz-tools": "workspace:0.8.19-group-inheritance.0",
-=======
     "jazz-react": "workspace:0.8.34",
     "jazz-tools": "workspace:0.8.34",
->>>>>>> 46f2ab80
     "lucide-react": "^0.274.0",
     "qrcode": "^1.5.3",
     "react": "^18.2.0",
