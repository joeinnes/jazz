--- conflicted
+++ resolved
@@ -1,11 +1,7 @@
 {
   "name": "jazz-example-todo",
   "private": true,
-<<<<<<< HEAD
   "version": "0.0.99-guest-auth.5",
-=======
-  "version": "0.0.99",
->>>>>>> 87ef6d50
   "type": "module",
   "scripts": {
     "dev": "vite",
