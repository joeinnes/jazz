{
<<<<<<< HEAD
	"name": "organization",
	"private": true,
	"version": "0.0.82",
	"type": "module",
	"scripts": {
		"dev": "vite",
		"build": "vite build",
		"preview": "vite preview",
		"format-and-lint": "biome check .",
		"format-and-lint:fix": "biome check . --write"
	},
	"dependencies": {
		"jazz-react": "workspace:*",
		"jazz-tools": "workspace:*",
		"lucide-react": "^0.485.0",
		"react": "^18.3.1",
		"react-dom": "^18.3.1",
		"react-router": "^6.16.0",
		"react-router-dom": "^6.16.0"
	},
	"devDependencies": {
		"@biomejs/biome": "1.9.4",
		"@tailwindcss/forms": "^0.5.9",
		"@types/react": "^18.3.12",
		"@types/react-dom": "^18.3.1",
		"@vitejs/plugin-react": "^4.3.3",
		"autoprefixer": "^10.4.20",
		"globals": "^15.11.0",
		"postcss": "^8.4.27",
		"tailwindcss": "^3.4.17",
		"typescript": "5.6.2",
		"vite": "6.0.11"
	}
=======
  "name": "organization",
  "private": true,
  "version": "0.0.83",
  "type": "module",
  "scripts": {
    "dev": "vite",
    "build": "vite build",
    "preview": "vite preview",
    "format-and-lint": "biome check .",
    "format-and-lint:fix": "biome check . --write"
  },
  "dependencies": {
    "jazz-react": "workspace:*",
    "jazz-tools": "workspace:*",
    "lucide-react": "^0.274.0",
    "react": "^18.3.1",
    "react-dom": "^18.3.1",
    "react-router": "^6.16.0",
    "react-router-dom": "^6.16.0"
  },
  "devDependencies": {
    "@biomejs/biome": "1.9.4",
    "@tailwindcss/forms": "^0.5.9",
    "@types/react": "^18.3.12",
    "@types/react-dom": "^18.3.1",
    "@vitejs/plugin-react": "^4.3.3",
    "autoprefixer": "^10.4.20",
    "globals": "^15.11.0",
    "postcss": "^8.4.27",
    "tailwindcss": "^3.4.17",
    "typescript": "5.6.2",
    "vite": "6.0.11"
  }
>>>>>>> 3e473eff
}<|MERGE_RESOLUTION|>--- conflicted
+++ resolved
@@ -1,8 +1,7 @@
 {
-<<<<<<< HEAD
 	"name": "organization",
 	"private": true,
-	"version": "0.0.82",
+	"version": "0.0.83",
 	"type": "module",
 	"scripts": {
 		"dev": "vite",
@@ -33,39 +32,4 @@
 		"typescript": "5.6.2",
 		"vite": "6.0.11"
 	}
-=======
-  "name": "organization",
-  "private": true,
-  "version": "0.0.83",
-  "type": "module",
-  "scripts": {
-    "dev": "vite",
-    "build": "vite build",
-    "preview": "vite preview",
-    "format-and-lint": "biome check .",
-    "format-and-lint:fix": "biome check . --write"
-  },
-  "dependencies": {
-    "jazz-react": "workspace:*",
-    "jazz-tools": "workspace:*",
-    "lucide-react": "^0.274.0",
-    "react": "^18.3.1",
-    "react-dom": "^18.3.1",
-    "react-router": "^6.16.0",
-    "react-router-dom": "^6.16.0"
-  },
-  "devDependencies": {
-    "@biomejs/biome": "1.9.4",
-    "@tailwindcss/forms": "^0.5.9",
-    "@types/react": "^18.3.12",
-    "@types/react-dom": "^18.3.1",
-    "@vitejs/plugin-react": "^4.3.3",
-    "autoprefixer": "^10.4.20",
-    "globals": "^15.11.0",
-    "postcss": "^8.4.27",
-    "tailwindcss": "^3.4.17",
-    "typescript": "5.6.2",
-    "vite": "6.0.11"
-  }
->>>>>>> 3e473eff
 }