<<<<<<< HEAD
import { Account, CoList, CoMap, Group, coField } from "jazz-tools";
=======
import { Account, CoList, CoMap, Group, Profile, co } from "jazz-tools";
import { getRandomUsername } from "./util";
>>>>>>> 31614c0a

export class Project extends CoMap {
  name = coField.string;
}

export class ListOfProjects extends CoList.Of(coField.ref(Project)) {}

export class Organization extends CoMap {
  name = coField.string;
  projects = coField.ref(ListOfProjects);
}

export class DraftOrganization extends CoMap {
  name = coField.optional.string;
  projects = coField.ref(ListOfProjects);

  validate() {
    const errors: string[] = [];

    if (!this.name) {
      errors.push("Please enter a name.");
    }

    return {
      errors,
    };
  }
}

export class ListOfOrganizations extends CoList.Of(coField.ref(Organization)) {}

export class JazzAccountRoot extends CoMap {
  organizations = coField.ref(ListOfOrganizations);
  draftOrganization = coField.ref(DraftOrganization);
}

export class JazzAccount extends Account {
  root = coField.ref(JazzAccountRoot);

  async migrate(this: JazzAccount) {
    if (this.profile === undefined) {
      const group = Group.create();
      this.profile = Profile.create(
        {
          name: getRandomUsername(),
        },
        group,
      );
      group.addMember("everyone", "reader");
    }

    if (this.root === undefined) {
      const draftOrgGroup = Group.create();
      const draftOrganization = DraftOrganization.create(
        {
          projects: ListOfProjects.create([], draftOrgGroup),
        },
        draftOrgGroup,
      );

      const defaultOrgGroup = Group.create();

      const { profile } = await this.ensureLoaded({
        resolve: {
          profile: true,
        },
      });

      const organizations = ListOfOrganizations.create([
        Organization.create(
          {
            name: profile.name ? `${profile.name}'s projects` : "Your projects",
            projects: ListOfProjects.create([], defaultOrgGroup),
          },
          defaultOrgGroup,
        ),
      ]);

      this.root = JazzAccountRoot.create({
        draftOrganization,
        organizations,
      });
    }
  }
}<|MERGE_RESOLUTION|>--- conflicted
+++ resolved
@@ -1,9 +1,5 @@
-<<<<<<< HEAD
-import { Account, CoList, CoMap, Group, coField } from "jazz-tools";
-=======
-import { Account, CoList, CoMap, Group, Profile, co } from "jazz-tools";
+import { Account, CoList, CoMap, Group, Profile, coField } from "jazz-tools";
 import { getRandomUsername } from "./util";
->>>>>>> 31614c0a
 
 export class Project extends CoMap {
   name = coField.string;
