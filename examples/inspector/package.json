--- conflicted
+++ resolved
@@ -1,11 +1,7 @@
 {
   "name": "jazz-inspector",
   "private": true,
-<<<<<<< HEAD
   "version": "0.0.60-guest-auth.1",
-=======
-  "version": "0.0.60",
->>>>>>> 87ef6d50
   "type": "module",
   "scripts": {
     "dev": "vite",
