--- conflicted
+++ resolved
@@ -22,13 +22,8 @@
     "class-variance-authority": "^0.7.0",
     "clsx": "^2.0.0",
     "jazz-inspector": "workspace:*",
-<<<<<<< HEAD
-    "jazz-react": "workspace:*",
-    "jazz-tools": "workspace:*",
-=======
     "jazz-react": "workspace:0.11.7",
     "jazz-tools": "workspace:0.11.7",
->>>>>>> f379fcc1
     "lucide-react": "^0.274.0",
     "react": "^18.3.1",
     "react-dom": "^18.3.1",
