--- conflicted
+++ resolved
@@ -1,8 +1,7 @@
 {
-<<<<<<< HEAD
 	"name": "jazz-example-music-player",
 	"private": true,
-	"version": "0.0.111",
+	"version": "0.0.112",
 	"type": "module",
 	"scripts": {
 		"dev": "vite",
@@ -44,50 +43,4 @@
 		"typescript": "5.6.2",
 		"vite": "6.0.11"
 	}
-=======
-  "name": "jazz-example-music-player",
-  "private": true,
-  "version": "0.0.112",
-  "type": "module",
-  "scripts": {
-    "dev": "vite",
-    "build": "tsc && vite build",
-    "format-and-lint": "biome check .",
-    "format-and-lint:fix": "biome check . --write",
-    "preview": "vite preview",
-    "test:e2e": "playwright test",
-    "test:e2e:ui": "playwright test --ui"
-  },
-  "dependencies": {
-    "@radix-ui/react-dialog": "^1.1.4",
-    "@radix-ui/react-dropdown-menu": "^2.1.1",
-    "@radix-ui/react-label": "^2.1.1",
-    "@radix-ui/react-slot": "^1.1.1",
-    "@radix-ui/react-toast": "^1.1.4",
-    "@radix-ui/react-tooltip": "^1.1.6",
-    "class-variance-authority": "^0.7.0",
-    "clsx": "^2.0.0",
-    "jazz-inspector": "workspace:*",
-    "jazz-react": "workspace:*",
-    "jazz-tools": "workspace:*",
-    "lucide-react": "^0.274.0",
-    "react": "^18.3.1",
-    "react-dom": "^18.3.1",
-    "react-router": "^6.16.0",
-    "react-router-dom": "^6.16.0",
-    "tailwind-merge": "^1.14.0",
-    "tailwindcss-animate": "^1.0.7"
-  },
-  "devDependencies": {
-    "@playwright/test": "^1.50.1",
-    "@types/react": "^18.3.12",
-    "@types/react-dom": "^18.3.1",
-    "@vitejs/plugin-react-swc": "^3.3.2",
-    "autoprefixer": "^10.4.20",
-    "postcss": "^8.4.27",
-    "tailwindcss": "^3.4.17",
-    "typescript": "5.6.2",
-    "vite": "6.0.11"
-  }
->>>>>>> 3e473eff
 }