--- conflicted
+++ resolved
@@ -22,25 +22,16 @@
  * pattern that best fits your app.
  */
 
-<<<<<<< HEAD
-export async function uploadMusicTracks(files: Iterable<File>) {
-  const me = await MusicaAccount.getMe().ensureLoaded({
-    resolve: {
-      root: {
-        rootPlaylist: {
-          tracks: true,
-        },
-        playlists: true,
-=======
 export async function uploadMusicTracks(
   files: Iterable<File>,
   isExampleTrack: boolean = false,
 ) {
   const { root } = await MusicaAccount.getMe().ensureLoaded({
-    root: {
-      rootPlaylist: {
-        tracks: [],
->>>>>>> 53dbfee3
+    resolve: {
+      root: {
+        rootPlaylist: {
+          tracks: true,
+        },
       },
     },
   });
@@ -75,17 +66,11 @@
 }
 
 export async function createNewPlaylist() {
-<<<<<<< HEAD
-  const me = await MusicaAccount.getMe().ensureLoaded({
+  const { root } = await MusicaAccount.getMe().ensureLoaded({
     resolve: {
       root: {
         playlists: true,
       },
-=======
-  const { root } = await MusicaAccount.getMe().ensureLoaded({
-    root: {
-      playlists: [],
->>>>>>> 53dbfee3
     },
   });
 
@@ -170,19 +155,12 @@
 }
 
 export async function updateActivePlaylist(playlist?: Playlist) {
-<<<<<<< HEAD
-  const me = await MusicaAccount.getMe().ensureLoaded({
+  const { root } = await MusicaAccount.getMe().ensureLoaded({
     resolve: {
       root: {
         activePlaylist: true,
         rootPlaylist: true,
       },
-=======
-  const { root } = await MusicaAccount.getMe().ensureLoaded({
-    root: {
-      activePlaylist: {},
-      rootPlaylist: {},
->>>>>>> 53dbfee3
     },
   });
 
@@ -190,13 +168,10 @@
 }
 
 export async function updateActiveTrack(track: MusicTrack) {
-<<<<<<< HEAD
-  const me = await MusicaAccount.getMe().ensureLoaded({
-    resolve: { root: true },
-=======
-  const { root } = await MusicaAccount.getMe().ensureLoaded({
-    root: {},
->>>>>>> 53dbfee3
+  const { root } = await MusicaAccount.getMe().ensureLoaded({
+    resolve: {
+      root: {},
+    },
   });
 
   root.activeTrack = track;
@@ -206,17 +181,23 @@
   anonymousAccount: MusicaAccount,
 ) {
   const { root: anonymousAccountRoot } = await anonymousAccount.ensureLoaded({
-    root: {
-      rootPlaylist: {
-        tracks: [{}],
+    resolve: {
+      root: {
+        rootPlaylist: {
+          tracks: {
+            $each: true,
+          },
+        },
       },
     },
   });
 
   const me = await MusicaAccount.getMe().ensureLoaded({
-    root: {
-      rootPlaylist: {
-        tracks: [],
+    resolve: {
+      root: {
+        rootPlaylist: {
+          tracks: true,
+        },
       },
     },
   });
