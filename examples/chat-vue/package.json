{
  "name": "chat-vue",
<<<<<<< HEAD
  "version": "0.0.4-group-inheritance.0",
=======
  "version": "0.0.17",
>>>>>>> 46f2ab80
  "private": true,
  "type": "module",
  "scripts": {
    "dev": "vite",
    "build-type-check": "run-p type-check \"build-only {@}\" --",
    "preview": "vite preview",
    "build": "vite build",
    "type-check": "vue-tsc --build --force",
    "format-and-lint": "biome check .",
    "format-and-lint:fix": "biome check . --write"
  },
  "dependencies": {
    "jazz-browser": "workspace:*",
    "jazz-tools": "workspace:*",
    "jazz-vue": "workspace:*",
    "vue": "^3.5.11",
    "vue-router": "^4.4.5"
  },
  "devDependencies": {
    "@tsconfig/node20": "^20.1.4",
    "@types/node": "^22.5.1",
    "@vitejs/plugin-vue": "^5.1.4",
    "@vitejs/plugin-vue-jsx": "^4.0.1",
    "@vue/tsconfig": "^0.5.1",
    "autoprefixer": "^10.4.14",
    "eslint": "^8.46.0",
    "eslint-plugin-vue": "^9.28.0",
    "npm-run-all2": "^6.2.3",
    "postcss": "^8.4.27",
    "tailwindcss": "3.3.2",
    "typescript": "^5.3.3",
    "vite": "^5.0.10",
    "vite-plugin-vue-devtools": "^7.4.6",
    "vue-tsc": "^2.1.6"
  }
}<|MERGE_RESOLUTION|>--- conflicted
+++ resolved
@@ -1,10 +1,6 @@
 {
   "name": "chat-vue",
-<<<<<<< HEAD
-  "version": "0.0.4-group-inheritance.0",
-=======
   "version": "0.0.17",
->>>>>>> 46f2ab80
   "private": true,
   "type": "module",
   "scripts": {
