# chat-vue

<<<<<<< HEAD
## 0.0.4-group-inheritance.0

### Patch Changes

- Updated dependencies [8b87117]
  - jazz-tools@0.8.19-group-inheritance.0
  - jazz-browser@0.8.19-group-inheritance.0
  - jazz-vue@0.8.9-group-inheritance.0
=======
## 0.0.17

### Patch Changes

- jazz-browser@0.8.34
- jazz-tools@0.8.34
- jazz-vue@0.8.22

## 0.0.16

### Patch Changes

- Updated dependencies [3cb27e1]
  - jazz-browser@0.8.33
  - jazz-vue@0.8.21

## 0.0.15

### Patch Changes

- Updated dependencies [df42b2b]
  - jazz-tools@0.8.32
  - jazz-browser@0.8.32
  - jazz-vue@0.8.20

## 0.0.14

### Patch Changes

- jazz-browser@0.8.31
- jazz-tools@0.8.31
- jazz-vue@0.8.19

## 0.0.13

### Patch Changes

- jazz-browser@0.8.30
- jazz-tools@0.8.30
- jazz-vue@0.8.18

## 0.0.12

### Patch Changes

- jazz-browser@0.8.29
- jazz-tools@0.8.29
- jazz-vue@0.8.17

## 0.0.11

### Patch Changes

- jazz-browser@0.8.28
- jazz-tools@0.8.28
- jazz-vue@0.8.16

## 0.0.10

### Patch Changes

- jazz-browser@0.8.27
- jazz-tools@0.8.27
- jazz-vue@0.8.15

## 0.0.9

### Patch Changes

- jazz-browser@0.8.24
- jazz-vue@0.8.14

## 0.0.8

### Patch Changes

- Updated dependencies [d348c2d]
- Updated dependencies [e442bb8]
- Updated dependencies [6902b5b]
- Updated dependencies [1a0cd3d]
  - jazz-tools@0.8.23
  - jazz-browser@0.8.23
  - jazz-vue@0.8.13

## 0.0.7

### Patch Changes

- a734530: fix useCoState reactivity
- Updated dependencies [f6bc8af]
- Updated dependencies [a734530]
  - jazz-browser@0.8.22
  - jazz-vue@0.8.12

## 0.0.6

### Patch Changes

- Updated dependencies [149ca97]
  - jazz-tools@0.8.21
  - jazz-browser@0.8.21
  - jazz-vue@0.8.11

## 0.0.5

### Patch Changes

- jazz-browser@0.8.20
- jazz-vue@0.8.10

## 0.0.4

### Patch Changes

- jazz-browser@0.8.19
- jazz-tools@0.8.19
- jazz-vue@0.8.9
>>>>>>> 46f2ab80

## 0.0.3

### Patch Changes

- jazz-browser@0.8.18
- jazz-tools@0.8.18
- jazz-vue@0.8.8

## 0.0.2

### Patch Changes

- jazz-browser@0.8.17
- jazz-tools@0.8.17
- jazz-vue@0.8.7

## 0.0.1

### Patch Changes

- 244e5ee: Implemented Vue support for Jazz
- Updated dependencies [2af107c]
- Updated dependencies [244e5ee]
  - jazz-browser@0.8.16
  - jazz-vue@0.8.6
  - jazz-tools@0.8.16<|MERGE_RESOLUTION|>--- conflicted
+++ resolved
@@ -1,15 +1,5 @@
 # chat-vue
 
-<<<<<<< HEAD
-## 0.0.4-group-inheritance.0
-
-### Patch Changes
-
-- Updated dependencies [8b87117]
-  - jazz-tools@0.8.19-group-inheritance.0
-  - jazz-browser@0.8.19-group-inheritance.0
-  - jazz-vue@0.8.9-group-inheritance.0
-=======
 ## 0.0.17
 
 ### Patch Changes
@@ -127,7 +117,6 @@
 - jazz-browser@0.8.19
 - jazz-tools@0.8.19
 - jazz-vue@0.8.9
->>>>>>> 46f2ab80
 
 ## 0.0.3
 
