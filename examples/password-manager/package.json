--- conflicted
+++ resolved
@@ -1,11 +1,7 @@
 {
   "name": "jazz-password-manager",
   "private": true,
-<<<<<<< HEAD
-  "version": "0.0.17-group-inheritance.0",
-=======
   "version": "0.0.31",
->>>>>>> 46f2ab80
   "type": "module",
   "scripts": {
     "dev": "vite",
@@ -16,13 +12,8 @@
     "clean-install": "rm -rf node_modules pnpm-lock.yaml && pnpm install"
   },
   "dependencies": {
-<<<<<<< HEAD
-    "jazz-react": "workspace:0.8.19-group-inheritance.0",
-    "jazz-tools": "workspace:0.8.19-group-inheritance.0",
-=======
     "jazz-react": "workspace:0.8.34",
     "jazz-tools": "workspace:0.8.34",
->>>>>>> 46f2ab80
     "react": "^18.2.0",
     "react-dom": "^18.2.0",
     "react-hook-form": "^7.41.5",
