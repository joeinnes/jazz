--- conflicted
+++ resolved
@@ -12,13 +12,9 @@
 } from "./schema.ts";
 
 export function CreateOrder() {
-<<<<<<< HEAD
   const { me } = useAccount({
-    resolve: { profile: { draft: true, orders: true } },
+    resolve: { root: { draft: true, orders: true } },
   });
-=======
-  const { me } = useAccount({ root: { draft: {}, orders: [] } });
->>>>>>> 5ec561fe
   const router = useIframeHashRouter();
   const [errors, setErrors] = useState<string[]>([]);
 
