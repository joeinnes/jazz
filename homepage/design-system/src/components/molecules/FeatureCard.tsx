--- conflicted
+++ resolved
@@ -18,19 +18,6 @@
 }) {
   return (
     <Card className={clsx(className, "p-4")}>
-<<<<<<< HEAD
-      <div className="flex items-center align-middle gap-2">
-        {icon && (
-          <Icon
-            name={icon}
-            className="text-primary p-1.5 rounded-lg mb-2.5"
-            size="3xl"
-          />
-        )}
-        <div className="text-primary flex font-medium md:text-base mb-2">
-          {label}
-        </div>
-=======
       {icon && (
         <Icon
           name={icon}
@@ -42,7 +29,6 @@
       )}
       <div className="text-stone-900 font-medium md:text-base dark:text-stone-100 mb-2">
         {label}
->>>>>>> 40e1ca7c
       </div>
       {explanation && <Prose>{explanation}</Prose>}
       {children}
