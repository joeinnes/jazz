"use client";

import { clsx } from "clsx";
import { useEffect, useRef, useState } from "react";
import { Icon } from "../atoms/Icon";

export function CopyButton({
  code,
  size,
  className,
<<<<<<< HEAD
}: { code: string; size: "sm" | "md" | "lg"; className?: string }) {
=======
  onCopy,
}: {
  code: string;
  size: "md" | "lg";
  className?: string;
  onCopy?: () => void;
}) {
>>>>>>> a8e17267
  const [copyCount, setCopyCount] = useState(0);
  const copied = copyCount > 0;

  useEffect(() => {
    if (copyCount > 0) {
      const timeout = setTimeout(() => setCopyCount(0), 1000);
      return () => {
        clearTimeout(timeout);
      };
    }
  }, [copyCount]);

  return (
    <button
      type="button"
      className={clsx(
        className,
        "group/button absolute overflow-hidden rounded text-2xs font-medium md:opacity-0 backdrop-blur transition md:focus:opacity-100 group-hover:opacity-100 items-center align-middle p-0",
        copied
          ? "bg-blue-400/10 ring-1 ring-inset ring-blue-400/20"
          : "bg-white/5 hover:bg-white/7.5 dark:bg-white/2.5 dark:hover:bg-white/5",
        size === "md"
          ? "right-[8.5px] top-[8.5px] py-[2px] pl-1 pr-2"
          : "right-2 top-2 py-1 pl-2 pr-2",
      )}
      onClick={() => {
        window.navigator.clipboard.writeText(code).then(() => {
          setCopyCount((count) => count + 1);
        });
        onCopy?.();
      }}
    >
      <span
        aria-hidden={copied}
        className={clsx(
          "pointer-events-none flex items-center gap-1 text-stone-500 dark:text-stone-400 transition duration-300 group-hover/button:text-stone-600 dark:group-hover/button:text-stone-300",
          copied && "-translate-y-1.5 opacity-0",
        )}
      >
        <Icon
          name="copy"
          size="xs"
          className={clsx(
            size === "md" ? "size-3" : "size-4",
            "stroke-stone-500 transition-colors group-hover/button:stroke-stone-600 dark:group-hover/button:stroke-stone-400",
            copied && "stroke-primary",
          )}
        />
        {size !== "sm" && "Copy"}
      </span>
      <span
        aria-hidden={!copied}
        className={clsx(
          "pointer-events-none absolute inset-0 flex items-center justify-center text-primary transition duration-300",
          !copied && "translate-y-1.5 opacity-0",
        )}
      >
        {size === "sm" && (
          <Icon name="copySuccess" size="xs" className="stroke-primary" />
        )}
        {size !== "sm" && "Copied!"}
      </span>
    </button>
  );
}

export function CodeGroup({
  children,
  size = "md",
  className,
  onCopy,
}: {
  children?: React.ReactNode;
  text?: string;
  size?: "md" | "lg";
  className?: string;
  onCopy?: () => void;
}) {
  const textRef = useRef<HTMLPreElement | null>(null);
  const [code, setCode] = useState<string>();

  const filterText = (node: Node): string => {
    if (
      node instanceof Element &&
      (node.classList.contains("twoslash-popup-container") ||
        node.classList.contains("twoslash-completion-cursor"))
    ) {
      return "";
    }
    if (node.nodeType === Node.TEXT_NODE) {
      return node.textContent ?? "";
    }

    return Array.from(node.childNodes).map(filterText).join("");
  };

  useEffect(() => {
    if (textRef.current) {
      setCode(filterText(textRef.current));
    }
  }, [children]);

  return (
    <div className={clsx(className, "not-prose group relative")}>
      <pre
        className={clsx(
          "h-full overflow-x-auto",
          "border rounded-md p-0 bg-stone-50 dark:bg-stone-925",
          "text-black dark:text-white",
          {
            "text-sm": size === "md",
          },
        )}
        ref={textRef}
      >
        {children}
      </pre>

      {code ? <CopyButton onCopy={onCopy} size={size} code={code} /> : <></>}
    </div>
  );
}<|MERGE_RESOLUTION|>--- conflicted
+++ resolved
@@ -8,17 +8,13 @@
   code,
   size,
   className,
-<<<<<<< HEAD
-}: { code: string; size: "sm" | "md" | "lg"; className?: string }) {
-=======
   onCopy,
 }: {
   code: string;
-  size: "md" | "lg";
+  size: "sm" | "md" | "lg";
   className?: string;
   onCopy?: () => void;
 }) {
->>>>>>> a8e17267
   const [copyCount, setCopyCount] = useState(0);
   const copied = copyCount > 0;
 
