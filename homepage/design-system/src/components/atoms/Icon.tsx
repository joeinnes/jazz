--- conflicted
+++ resolved
@@ -96,10 +96,7 @@
   user: UserIcon,
   group: UsersIcon,
   search: SearchIcon,
-<<<<<<< HEAD
-=======
-
->>>>>>> 65e14c61
+
   previous: ChevronLeftIcon,
   next: ChevronRightIcon,
 
