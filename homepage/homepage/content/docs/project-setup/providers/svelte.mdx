--- conflicted
+++ resolved
@@ -22,19 +22,6 @@
 
 <CodeGroup>
 ```svelte
-<<<<<<< HEAD
-<!-- src/routes/+layout.svelte -->
-<script lang="ts" module>
-  // Register the Account schema so `useAccount` returns our custom `MyAppAccount`
-  declare module 'jazz-tools/svelte' {
-    interface Register {
-      Account: MyAppAccount;
-    }
-  }
-</script>
-
-=======
->>>>>>> 98407c23
 <script lang="ts">
   import { JazzSvelteProvider } from "jazz-tools/svelte";
   import { MyAppAccount } from "$lib/schema";
