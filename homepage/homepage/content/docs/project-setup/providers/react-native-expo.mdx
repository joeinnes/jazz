export const metadata = {
  description: "Configure your JazzExpoProvider - the core component that connects your app to Jazz, handling sync, storage, account schema, and auth."
};

import { CodeGroup } from "@/components/forMdx";

# Providers

`<JazzExpoProvider />` is the core component that connects your Expo application to Jazz. It handles:

- **Data Synchronization**: Manages connections to peers and the Jazz cloud
- **Local Storage**: Persists data locally between app sessions
- **Schema Types**: Provides APIs for the [AccountSchema](/docs/schemas/accounts-and-migrations)
- **Authentication**: Connects your authentication system to Jazz

## Setting up the provider

Wrap your app components with the `<JazzExpoProvider />` component:

<CodeGroup>
```tsx twoslash
// @noErrors: 2307 7031 2304 2686 2664
// App.tsx
import { JazzExpoProvider } from "jazz-tools/expo";
import { MyAppAccount } from "./schema";

export function MyJazzProvider({ children }: { children: React.ReactNode }) {
  return (
    <JazzExpoProvider
      sync={{ peer: "wss://cloud.jazz.tools/?key=you@example.com" }}
      AccountSchema={MyAppAccount}
    >
      {children}
    </JazzExpoProvider>
  );
}
<<<<<<< HEAD

// Register the Account schema so `useAccount` returns our custom `MyAppAccount`
declare module "jazz-tools/expo" {
  interface Register {
    Account: MyAppAccount;
  }
}
=======
>>>>>>> 98407c23
```
</CodeGroup>

## Provider Options

- `kvStore`
  - `ExpoSecureStoreAdapter` (default)
- `AccountSchema`
  - `Account` (default)
- `CryptoProvider`
  - `PureJSCrypto` (default) - Pure JavaScript crypto provider
  - `RNQuickCrypto` - C++ accelerated crypto provider

## Authentication in the Provider

`<JazzExpoProvider />` works with various authentication methods, with PassphraseAuth being the easiest way to get started for development and testing. For authentication details, refer to our [Authentication Overview](/docs/authentication/overview) guide.

The authentication hooks must always be used inside the `<JazzExpoProvider />` component.

Implementing PassphraseAuth is straightforward:

1. Import the [wordlist](https://github.com/bitcoinjs/bip39/tree/a7ecbfe2e60d0214ce17163d610cad9f7b23140c/src/wordlists) for generating recovery phrases
2. Use the `usePassphraseAuth` hook to handle authentication 
3. Create simple registration and sign-in screens

<CodeGroup>
```tsx twoslash
// @noErrors: 2307
import React, { ReactNode } from "react";
function SignInScreen({ auth }: { auth: any }) {
  return null;
}
// ---cut-before---
// Example with PassphraseAuth
import { JazzExpoProvider, usePassphraseAuth } from "jazz-tools/expo";
import { englishWordlist } from "./wordlist";

function JazzAuthentication({ children }: { children: ReactNode }) {
  const auth = usePassphraseAuth({
    wordlist: englishWordlist,
  });

  // If the user is already signed in, render the App
  if (auth.state === "signedIn") {
    return children
  }
  
  // Otherwise, show a sign-in screen
  return <SignInScreen auth={auth} />;
}

function AuthenticatedProvider({ children }: { children: ReactNode }) {
  return (
    <JazzExpoProvider
      sync={{ peer: "wss://cloud.jazz.tools/?key=your-api-key" }}
    >
      <JazzAuthentication>
        {children}
      </JazzAuthentication>
    </JazzExpoProvider>
  );
}
```
</CodeGroup>

For a complete example, see the [Expo Chat Demo](https://github.com/garden-co/jazz/tree/main/examples/chat-rn-expo).

## Local Persistence

Jazz for Expo includes built-in local persistence using SQLite. Following Expo's best practices, the Expo implementation uses:

- **Database Storage**: `expo-sqlite` - Expo's official SQLite module
- **Key-Value Storage**: `expo-secure-store` - Expo's secure storage system

Local persistence is enabled by default with no additional configuration required. Your data will automatically persist across app restarts.

## Quick Crypto

For accelerated crypto operations, you can use the `RNQuickCrypto` crypto provider. 

To use it, install the following Packages:

<CodeGroup>
```bash
pnpm add react-native-quick-crypto@1.0.0-beta.18 react-native-nitro-modules
```
</CodeGroup>

Then add the following to your `JazzExpoProvider`:

<CodeGroup>
```tsx twoslash
// @noErrors: 2307 2322
import React, { ReactNode } from "react";
function SignInScreen({ auth }: { auth: any }) {
  return null;
}
// ---cut-before---
import { JazzExpoProvider } from "jazz-tools/expo";
import { RNQuickCrypto } from "jazz-tools/expo/crypto";

function MyJazzProvider({ children }: { children: ReactNode }) {
  return (
    <JazzExpoProvider
      sync={{ peer: "wss://cloud.jazz.tools/?key=your-api-key" }}
      CryptoProvider={RNQuickCrypto}
    >
      {children}
    </JazzExpoProvider>
  );
}
```
</CodeGroup>

For configuration, use the RNQC Expo config plugin:

<CodeGroup>
```json twoslash
// app.json
{
  "expo": {
    "plugins": [
      [
        "react-native-quick-crypto",
        {
          "sodiumEnabled": true
        }
      ]
    ]
  }
}
```
</CodeGroup><|MERGE_RESOLUTION|>--- conflicted
+++ resolved
@@ -34,16 +34,6 @@
     </JazzExpoProvider>
   );
 }
-<<<<<<< HEAD
-
-// Register the Account schema so `useAccount` returns our custom `MyAppAccount`
-declare module "jazz-tools/expo" {
-  interface Register {
-    Account: MyAppAccount;
-  }
-}
-=======
->>>>>>> 98407c23
 ```
 </CodeGroup>
 
