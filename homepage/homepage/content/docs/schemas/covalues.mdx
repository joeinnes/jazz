export const metadata = {
  description: "CoValues are the core abstraction of Jazz. They're your bread-and-butter datastructures that you use to represent everything in your app.",
};

import { CodeGroup, ComingSoon } from "@/components/forMdx";

# Defining schemas: CoValues

**CoValues ("Collaborative Values") are the core abstraction of Jazz.** They're your bread-and-butter datastructures that you use to represent everything in your app.

As their name suggests, CoValues are inherently collaborative, meaning **multiple users and devices can edit them at the same time.**

**Think of CoValues as "super-fast Git for lots of tiny data."**

- CoValues keep their full edit histories, from which they derive their "current state".
- The fact that this happens in an eventually-consistent way makes them [CRDTs](https://en.wikipedia.org/wiki/Conflict-free_replicated_data_type).
- Having the full history also means that you often don't need explicit timestamps and author info - you get this for free as part of a CoValue's [edit metadata](/docs/using-covalues/history).

CoValues model JSON with CoMaps and CoLists, but also offer CoFeeds for simple per-user value feeds, and let you represent binary data with FileStreams.

## Start your app with a schema

Fundamentally, CoValues are as dynamic and flexible as JSON, but in Jazz you use them by defining fixed schemas to describe the shape of data in your app.

This helps correctness and development speed, but is particularly important...

- when you evolve your app and need migrations
- when different clients and server workers collaborate on CoValues and need to make compatible changes

Thinking about the shape of your data is also a great first step to model your app.

Even before you know the details of how your app will work, you'll probably know which kinds of objects it will deal with, and how they relate to each other.

In Jazz, you define schemas using `co` for CoValues and `z` (from [Zod](https://zod.dev/)) for their primitive fields.

<CodeGroup>
```ts twoslash
// schema.ts
import { co, z } from "jazz-tools";

const ListOfTasks = co.list(z.string());

export const TodoProject = co.map({
  title: z.string(),
  tasks: ListOfTasks,
});
```
</CodeGroup>

This gives us schema info that is available for type inference *and* at runtime.

Check out the inferred type of `project` in the example below, as well as the input `.create()` expects.

<CodeGroup>
```ts twoslash
// @filename: schema.ts
import { co, z, CoMap, CoList } from "jazz-tools";

export const ListOfTasks = co.list(z.string());

export const TodoProject = co.map({
  title: z.string(),
  tasks: ListOfTasks,
});

// @filename: app.ts
// ---cut---
// app.ts
import { Group } from "jazz-tools";
import { TodoProject, ListOfTasks } from "./schema";

const project = TodoProject.create(
  {
    title: "New Project",
    tasks: ListOfTasks.create([], Group.create()),
  },
  Group.create()
);
```

</CodeGroup>

## Types of CoValues

### `CoMap` (declaration)

CoMaps are the most commonly used type of CoValue. They are the equivalent of JSON objects (Collaborative editing follows a last-write-wins strategy per-key).

You can either declare struct-like CoMaps:

<CodeGroup>
```ts twoslash
// schema.ts
import { co, z } from "jazz-tools";
// ---cut---
const Task = co.map({
  title: z.string(),
  completed: z.boolean(),
});
```

</CodeGroup>

Or record-like CoMaps (key-value pairs, where keys are always `string`):

<CodeGroup>
```ts twoslash
import { co, z } from "jazz-tools";
const Fruit = co.map({
  name: z.string(),
  color: z.string(),
});
// ---cut---
const ColorToHex = co.record(z.string(), z.string());

const ColorToFruit = co.record(z.string(), Fruit);
```

</CodeGroup>


See the corresponding sections for [creating](/docs/using-covalues/comaps#creating-comaps),
[subscribing/loading](/docs/using-covalues/subscription-and-loading),
[reading from](/docs/using-covalues/comaps#reading-from-comaps) and
[updating](/docs/using-covalues/comaps#updating-comaps) CoMaps.

### `CoList` (declaration)

CoLists are ordered lists and are the equivalent of JSON arrays. (They support concurrent insertions and deletions, maintaining a consistent order.)

You define them by specifying the type of the items they contain:

<CodeGroup>
```ts twoslash
import { co, z } from "jazz-tools";
const Task = co.map({
  title: z.string(),
  completed: z.boolean(),
});
// ---cut---
const ListOfColors = co.list(z.string());
const ListOfTasks = co.list(Task);
```

</CodeGroup>

See the corresponding sections for [creating](/docs/using-covalues/colists#creating-colists),
[subscribing/loading](/docs/using-covalues/subscription-and-loading),
[reading from](/docs/using-covalues/colists#reading-from-colists) and
[updating](/docs/using-covalues/colists#updating-colists) CoLists.

### `CoFeed` (declaration)

CoFeeds are a special CoValue type that represent a feed of values for a set of users/sessions (Each session of a user gets its own append-only feed).

They allow easy access of the latest or all items belonging to a user or their sessions. This makes them particularly useful for user presence, reactions, notifications, etc.

You define them by specifying the type of feed item:

<CodeGroup>
```ts twoslash
import { co, z } from "jazz-tools";
const Task = co.map({
  title: z.string(),
  completed: z.boolean(),
});
// ---cut---
const FeedOfTasks = co.feed(Task);
```
</CodeGroup>

See the corresponding sections for [creating](/docs/using-covalues/cofeeds#creating-cofeeds),
[subscribing/loading](/docs/using-covalues/subscription-and-loading),
[reading from](/docs/using-covalues/cofeeds#reading-from-cofeeds) and
[writing to](/docs/using-covalues/cofeeds#writing-to-cofeeds) CoFeeds.

### `FileStream` (declaration)

FileStreams are a special type of CoValue that represent binary data. (They are created by a single user and offer no internal collaboration.)

They allow you to upload and reference files.

You typically don't need to declare or extend them yourself, you simply refer to the built-in `co.fileStream()` from another CoValue:

<CodeGroup>
```ts twoslash
import { co, z } from "jazz-tools";
// ---cut---
const Document = co.map({
  title: z.string(),
  file: co.fileStream(),
});
```
</CodeGroup>

See the corresponding sections for [creating](/docs/using-covalues/filestreams#creating-filestreams),
[subscribing/loading](/docs/using-covalues/subscription-and-loading),
[reading from](/docs/using-covalues/filestreams#reading-from-filestreams) and
[writing to](/docs/using-covalues/filestreams#writing-to-filestreams) FileStreams.

**Note: For images, we have a special, higher-level `co.image()` helper, see [ImageDefinition](/docs/using-covalues/imagedef).**

### Unions of CoMaps (declaration)

You can declare unions of CoMaps that have discriminating fields, using `z.discriminatedUnion()`.

<CodeGroup>
```ts twoslash
import { co, z } from "jazz-tools";
// ---cut---

const ButtonWidget = co.map({
  type: z.literal("button"),
  label: z.string(),
}); 

const SliderWidget = co.map({
  type: z.literal("slider"),
  min: z.number(),
  max: z.number(),
});

const WidgetUnion = z.discriminatedUnion("type", [ButtonWidget, SliderWidget]);
```

</CodeGroup>

See the corresponding sections for [creating](/docs/using-covalues/schemaunions#creating-schemaunions),
[subscribing/loading](/docs/using-covalues/subscription-and-loading) and
[narrowing](/docs/using-covalues/schemaunions#narrowing) SchemaUnions.

## CoValue field/item types

Now that we've seen the different types of CoValues, let's see more precisely how we declare the fields or items they contain.

### Primitive fields

You can declare primitive field types using `z` (re-exported in `jazz-tools` from [Zod](https://zod.dev/)):

<CodeGroup>
```ts twoslash
import { co, z } from "jazz-tools";

const Person = co.map({
  title: z.string(),
})

export const ListOfColors = co.list(z.string());
```
</CodeGroup>

Here's a quick overview of the primitive types you can use:

<CodeGroup>
```ts twoslash 
import {z} from "jazz-tools"; 
// ---cut--- 
z.string();  // For simple strings 
z.number();  // For numbers 
z.boolean(); // For booleans
z.null();    // For null 
z.date();    // For dates 
z.literal(["waiting", "ready"]); // For enums 
```
</CodeGroup>

Finally, for more complex JSON data, that you *don't want to be collaborative internally* (but only ever update as a whole), you can use more complex Zod types.

For example, you can use `z.object()` to represent an internally immutable position:

<CodeGroup>
```ts twoslash
import { co, z } from "jazz-tools";
// ---cut---
const Sprite = co.map({
  // assigned as a whole
  position: z.object({ x: z.number(), y: z.number() }),
});
```
</CodeGroup>

Or you could use a `z.tuple()`:

<CodeGroup>
```ts twoslash
import { co, z } from "jazz-tools";
// ---cut---
const Sprite = co.map({
  // assigned as a whole
  position: z.tuple([z.number(), z.number()]),
});
```
</CodeGroup>

### References to other CoValues

To represent complex structured data with Jazz, you form trees or graphs of CoValues that reference each other.

Internally, this is represented by storing the IDs of the referenced CoValues in the corresponding fields, but Jazz abstracts this away, making it look like nested CoValues you can get or assign/insert.

The important caveat here is that **a referenced CoValue might or might not be loaded yet,** but we'll see what exactly that means in [Subscribing and Deep Loading](/docs/using-covalues/subscription-and-loading).

In Schemas, you declare references by just using the schema of the referenced CoValue:

<CodeGroup>
```ts twoslash
import { co, z } from "jazz-tools";
// ---cut---
// schema.ts
const Person = co.map({
  name: z.string(),
});

const ListOfPeople = co.list(Person);

const Company = co.map({
  members: ListOfPeople,
});
```

</CodeGroup>

#### Optional References

You can make references optional with `z.optional()`:

<CodeGroup>
```ts twoslash
import { co, z } from "jazz-tools";
const Pet = co.map({
  name: z.string(),
});
// ---cut---
const Person = co.map({
  pet: z.optional(Pet),
});
```
</CodeGroup>

#### Recursive References

You can refer to the same schema from within itself using getters:

<CodeGroup>
```ts twoslash
import { co, z } from "jazz-tools";
// ---cut---
const Person = co.map({
  name: z.string(),
  get bestFriend() {
    return Person;
  }
});
```
</CodeGroup>

You can use the same technique for mutually recursive references, but you'll need to help TypeScript along:

<CodeGroup>
```ts twoslash
// ---cut---
import { co, z, CoListSchema } from "jazz-tools";

const Person = co.map({
  name: z.string(),
  get friends(): CoListSchema<typeof Person> {
    return ListOfPeople;
  }
});

const ListOfPeople = co.list(Person);
```

</CodeGroup>

Note: similarly, if you use modifiers like `z.optional()` you'll need to help TypeScript along:

<CodeGroup>
```ts twoslash
import { co, z } from "jazz-tools";
// ---cut---
const Person = co.map({
  name: z.string(),
  get bestFriend(): z.ZodOptional<typeof Person> {
    return z.optional(Person);
  }
});
```

</CodeGroup>

### Helper methods

You should define helper methods of CoValue schemas separately, in standalone functions.

<CodeGroup>
```ts twoslash
import { co, z } from "jazz-tools";
function differenceInYears(date1: Date, date2: Date) {
  const diffTime = Math.abs(date1.getTime() - date2.getTime());
  return Math.ceil(diffTime / (1000 * 60 * 60 * 24 * 365.25));
}
// ---cut---
const Person = co.map({
  firstName: z.string(),
  lastName: z.string(),
  dateOfBirth: z.date(),
<<<<<<< HEAD
}).withHelpers((Self) => ({
  fullName(person: Loaded<typeof Self>) {
    return `${person.firstName} ${person.lastName}`;
  },
  ageAsOf(person: Loaded<typeof Self>, date: Date) {
    return differenceInYears(date, person.dateOfBirth);
  }
}));
=======
})
type Person = co.loaded<typeof Person>;

export function getPersonFullName(person: Person) {
  return `${person.firstName} ${person.lastName}`;
}

export function getPersonAgeAsOf(person: Person, date: Date) {
  return differenceInYears(date, person.dateOfBirth);
}
>>>>>>> 2d8eed3b

const person = Person.create({
  firstName: "John",
  lastName: "Doe",
  dateOfBirth: new Date("1990-01-01"),
});

<<<<<<< HEAD
const fullName = Person.fullName(person);
const age = Person.ageAsOf(person, new Date());

=======
const fullName = getPersonFullName(person);
const age = getPersonAgeAsOf(person, new Date());
>>>>>>> 2d8eed3b
```
</CodeGroup>
```<|MERGE_RESOLUTION|>--- conflicted
+++ resolved
@@ -405,16 +405,6 @@
   firstName: z.string(),
   lastName: z.string(),
   dateOfBirth: z.date(),
-<<<<<<< HEAD
-}).withHelpers((Self) => ({
-  fullName(person: Loaded<typeof Self>) {
-    return `${person.firstName} ${person.lastName}`;
-  },
-  ageAsOf(person: Loaded<typeof Self>, date: Date) {
-    return differenceInYears(date, person.dateOfBirth);
-  }
-}));
-=======
 })
 type Person = co.loaded<typeof Person>;
 
@@ -425,7 +415,6 @@
 export function getPersonAgeAsOf(person: Person, date: Date) {
   return differenceInYears(date, person.dateOfBirth);
 }
->>>>>>> 2d8eed3b
 
 const person = Person.create({
   firstName: "John",
@@ -433,14 +422,8 @@
   dateOfBirth: new Date("1990-01-01"),
 });
 
-<<<<<<< HEAD
-const fullName = Person.fullName(person);
-const age = Person.ageAsOf(person, new Date());
-
-=======
 const fullName = getPersonFullName(person);
 const age = getPersonAgeAsOf(person, new Date());
->>>>>>> 2d8eed3b
 ```
 </CodeGroup>
 ```