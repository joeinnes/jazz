--- conflicted
+++ resolved
@@ -67,11 +67,7 @@
 export const JazzAccount = co
   .account({
     root: JazzAccountRoot,
-<<<<<<< HEAD
-    profile: co.profile({ name: z.string() }),
-=======
     profile: co.profile(),
->>>>>>> 0c8158b9
   })
   .withMigration((account) => {
     if (account.root === undefined) {
@@ -134,11 +130,7 @@
 
 const JazzAccount = co.account({
   root: JazzAccountRoot,
-<<<<<<< HEAD
-  profile: co.profile({ name: z.string() }),
-=======
   profile: co.profile(),
->>>>>>> 0c8158b9
 });
 
 // ---cut---
