--- conflicted
+++ resolved
@@ -39,175 +39,4 @@
   },
 };
 
-<<<<<<< HEAD
-const highlighterPromise = createHighlighter({
-  langs: [
-    "typescript",
-    "bash",
-    "tsx",
-    "json",
-    "ruby",
-    "groovy",
-    "svelte",
-    "vue",
-  ],
-  themes: [jazzLight, jazzDark],
-});
-
-function highlightPlugin() {
-  return async function transformer(tree) {
-    const highlighter = await highlighterPromise;
-
-    visit(tree, "code", visitor);
-
-    function visitor(node) {
-      let error = "";
-      const html = highlighter.codeToHtml(node.value, {
-        lang: node.lang,
-        meta: { __raw: node.lang + " " + node.meta },
-        themes: {
-          light: "jazz-light",
-          dark: "jazz-dark",
-        },
-
-        transformers: [
-          transformerTwoslash({
-            explicitTrigger: true,
-            throws: process.env.NODE_ENV === "production",
-            onTwoslashError: (e, code) => {
-              if (process.env.NODE_ENV === "production") {
-                // Re-throw to actually fail the build in production
-                throw e;
-              }
-
-              const { description, recommendation } = e;
-              console.error("\nTwoslash error: ");
-              console.log(description);
-              console.log(recommendation);
-              console.log("\nCode: \n```\n" + code + "\n```");
-
-              // In development, store the error to show inline
-              error = e;
-            },
-          }),
-          transformerNotationDiff(),
-        ],
-      });
-
-      node.type = "html";
-      node.value = error
-        ? `<div style="color: red; background: #fee; padding: 8px; border: 1px solid #fcc; margin: 8px 0;"><strong>Twoslash Error:</strong> ${error.description || error.message} ${error.recommendation}</div>` +
-          html
-        : html;
-      node.children = [];
-      return SKIP;
-    }
-  };
-}
-
-function remarkHtmlToJsx() {
-  async function transform(...args) {
-    // Async import since these packages are all in ESM
-    const { visit, SKIP } = await import("unist-util-visit");
-    const { mdxFromMarkdown } = await import("mdast-util-mdx");
-    const { fromMarkdown } = await import("mdast-util-from-markdown");
-    const { mdxjs } = await import("micromark-extension-mdxjs");
-
-    // This is a horror show, but it's the only way I could get the raw HTML into MDX.
-    const [ast] = args;
-    visit(ast, "html", (node) => {
-      const escapedHtml = JSON.stringify(node.value);
-      const jsx = `<CodeWithInterpolation highlightedCode={${escapedHtml}}/>`;
-      const rawHtmlNode = fromMarkdown(jsx, {
-        extensions: [mdxjs()],
-        mdastExtensions: [mdxFromMarkdown()],
-      }).children[0];
-
-      Object.assign(node, rawHtmlNode);
-
-      return SKIP;
-    });
-  }
-
-  return transform;
-}
-
-const slugs = new GithubSlugger();
-
-export function withSlugAndHeadingsFrameworkVisibility() {
-  return function (tree, vfile) {
-    slugs.reset();
-    vfile.data.headingsFrameworkVisibility = {};
-
-    visit(tree, "element", function (node) {
-      if (headingRank(node) && !node.properties.id) {
-        const lastChild = node.children?.[node.children.length - 1];
-        if (!lastChild || lastChild.type !== "text") return;
-
-        const match = lastChild.value.match(
-          /\s*\[\!framework=([a-zA-Z0-9,_-]+)\]\s*$/,
-        );
-        if (match) {
-          const frameworks = match[1];
-
-          lastChild.value = lastChild.value.replace(
-            /\s*\[\!framework=[a-zA-Z0-9,_-]+\]\s*$/,
-            "",
-          );
-
-          node.properties.id = slugs.slug(lastChild.value);
-          vfile.data.headingsFrameworkVisibility[node.properties.id] =
-            frameworks.split(",");
-        } else {
-          node.properties.id = slugs.slug(toString(node));
-        }
-      }
-    });
-  };
-}
-
-export function withTocAndFrameworkHeadingsVisibilityExport() {
-  return function transformer(tree, vfile) {
-    if (vfile.data.toc == null) return;
-
-    tree.children.unshift({
-      type: "mdxjsEsm",
-      data: {
-        estree: {
-          type: "Program",
-          sourceType: "module",
-          body: [
-            {
-              type: "ExportNamedDeclaration",
-              source: null,
-              specifiers: [],
-              declaration: {
-                type: "VariableDeclaration",
-                kind: "const",
-                declarations: [
-                  {
-                    type: "VariableDeclarator",
-                    id: {
-                      type: "Identifier",
-                      name: "headingsFrameworkVisibility",
-                    },
-                    init: valueToEstree(vfile.data.headingsFrameworkVisibility),
-                  },
-                  {
-                    type: "VariableDeclarator",
-                    id: { type: "Identifier", name: "tableOfContents" },
-                    init: valueToEstree(vfile.data.toc),
-                  },
-                ],
-              },
-            },
-          ],
-        },
-      },
-    });
-  };
-}
-
-=======
->>>>>>> 7f09bc94
 export default config;