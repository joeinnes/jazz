--- conflicted
+++ resolved
@@ -5,14 +5,6 @@
 import { Inter, Manrope } from "next/font/google";
 import localFont from "next/font/local";
 
-<<<<<<< HEAD
-=======
-import { GcmpLogo, JazzLogo } from "@/components/logos";
-import { SiGithub, SiDiscord, SiTwitter } from "@icons-pack/react-simple-icons";
-import { Nav, NavLink, Newsletter } from "@/components/nav";
-import { DocNav } from "@/components/docs/nav";
-
->>>>>>> 751f0b4d
 import { SpeedInsights } from "@vercel/speed-insights/next";
 import { Analytics } from "@vercel/analytics/react";
 import { JazzNav } from "@/components/docs/nav";
@@ -30,28 +22,22 @@
     variable: "--font-inter",
     display: "swap",
 });
-<<<<<<< HEAD
-const pragmata = localFont({
-    src: "../node_modules/gcmp-design-system/fonts/ppr_0829.woff2",
-    variable: "--font-ppr",
-=======
 
 const commitMono = localFont({
     src: [
         {
-            path: "../fonts/CommitMono-Regular.woff2",
+            path: "../../design-system/fonts/CommitMono-Regular.woff2",
             weight: "400",
             style: "normal",
         },
         {
-            path: "../fonts/CommitMono-Regular.woff",
+            path: "../../design-system/fonts/CommitMono-Regular.woff",
             weight: "400",
             style: "normal",
         },
     ],
     variable: "--font-commit-mono",
     display: "swap",
->>>>>>> 751f0b4d
 });
 
 export const metadata: Metadata = {
