--- conflicted
+++ resolved
@@ -1,13 +1,9 @@
-<<<<<<< HEAD
-import { marketingCopy } from '@/content/marketingCopy';
-import { OpenGraphImage, imageSize, imageContentType } from 'gcmp-design-system/src/app/components/organisms/OpenGraphImage';
-=======
 import { marketingCopy } from "@/content/marketingCopy";
-import OpenGraphImage, {
+import {
+  OpenGraphImage,
   imageSize,
   imageContentType,
 } from "@garden-co/design-system/src/components/organisms/OpenGraphImage";
->>>>>>> 1e50cebf
 
 export const title = marketingCopy.headline;
 export const size = imageSize;
