export const metadata = { title: "React guide" };

import { CodeGroup, ComingSoon, IssueTrackerPreview } from "@/components/forMdx";

# React guide

This is a step-by-step tutorial where we'll build an issue tracker app using React.

You'll learn how to set up a Jazz app, use Jazz Cloud for sync and storage, create and manipulate data using
Collaborative Values (CoValues), build a UI and subscribe to changes, set permissions, and send invites.

## Project setup

1. Create a project called "circular" from a generic Vite starter template:

<CodeGroup>
    {/* prettier-ignore */}
    ```bash
    npx degit gardencmp/vite-ts-react-tailwind circular
    cd circular
    npm install
    npm run dev
    ```
</CodeGroup>

    You should now have an empty app running, typically at [localhost:5173](http://localhost:5173).<br/>

    <small>
        (If you make changes to the code, the app will automatically refresh.)
    </small>

2. Install `jazz-tools` and `jazz-react`<br/>

    <small>(in a new terminal window):</small>

<CodeGroup>
    {/* prettier-ignore */}
    ```bash
    cd circular
    npm install jazz-tools jazz-react
    ```
</CodeGroup>

3. Modify `src/main.tsx` to set up a Jazz context:

<CodeGroup>
<<<<<<< HEAD
  {/* prettier-ignore */}
  ```tsx
  import React from "react"; // old
  import ReactDOM from "react-dom/client"; // old
  import App from "./App.tsx"; // old
  import "./index.css"; // old
  import {
  JazzProvider,
  useDemoAuth,
  DemoAuthBasicUI,
} from "jazz-react";
  // old
function JazzAndAuth({ children }: { children: React.ReactNode }) {
  const [auth, authState] = useDemoAuth();

  return (
    <>
      <JazzProvider
        auth={auth}
        // replace `you@example.com` with your email as a temporary API key
        peer="wss://cloud.jazz.tools/?key=you@example.com"
      >
        {children}
      </JazzProvider>
      <DemoAuthBasicUI appName="Circular" state={authState} />
    </>
  );
}

// old
ReactDOM.createRoot(document.getElementById("root")!).render( // old
<React.StrictMode> // old
  <JazzAndAuth>
    <App />
  </JazzAndAuth>
</React.StrictMode>// old
); // old
```
=======
    {/* prettier-ignore */}
    ```tsx
    import React from "react"; // old
    import ReactDOM from "react-dom/client"; // old
    import App from "./App.tsx"; // old
    import "./index.css"; // old
    import {
        createJazzReactApp,
        useDemoAuth,
        DemoAuthBasicUI,
    } from "jazz-react";
     // old
    const Jazz = createJazzReactApp();
    export const { useAccount, useCoState } = Jazz;

    function JazzAndAuth({ children }: { children: React.ReactNode }) {
        const [auth, authState] = useDemoAuth();

        return (
            <>
                <Jazz.Provider
                    auth={auth}
                    // replace `you@example.com` with your email as a temporary API key
                    peer="wss://cloud.jazz.tools/?key=you@example.com"
                >
                    {children}
                </Jazz.Provider>
                <DemoAuthBasicUI appName="Circular" state={authState} />
            </>
        );
    }

    // old
    ReactDOM.createRoot(document.getElementById("root")!).render( // old
        <React.StrictMode> // old
            <JazzAndAuth>
                <App />
            </JazzAndAuth>
        </React.StrictMode>// old
    ); // old
    ```
>>>>>>> 2034ef2d
</CodeGroup>

This sets Jazz up, extracts app-specific hooks for later, and wraps our app in the provider.

{/* TODO: explain Auth */}

## Intro to CoValues

Let's learn about the **central idea** behind Jazz: **Collaborative Values.**

What if we could **treat distributed state like local state?** That's what CoValues do.

We can

-   **create** CoValues, anywhere
-   **load** CoValues by `ID`, from anywhere else
-   **edit** CoValues, from anywhere, by mutating them like local state
-   **subscribe to edits** in CoValues, whether they're local or remote

### Declaring our own CoValues

To make our own CoValues, we first need to declare a schema for them. Think of a schema as a combination of TypeScript types and runtime type information.

Let's start by defining a schema for our most central entity in Circular: an **Issue.**

Create a new file `src/schema.ts` and add the following:

<CodeGroup>
<<<<<<< HEAD
  ```ts
  import { CoMap, co } from "jazz-tools";

  export class Issue extends CoMap {
=======
```ts
import { CoMap, co } from "jazz-tools";

export class Issue extends CoMap {
>>>>>>> 2034ef2d
    title = co.string;
    description = co.string;
    estimate = co.number;
    status? = co.literal("backlog", "in progress", "done");
<<<<<<< HEAD
  }
  ```
=======
}
```
>>>>>>> 2034ef2d
</CodeGroup>

{/* TODO: explain what's happening */}

### Reading from CoValues

CoValues are designed to be read like simple local JSON state. Let's see how we can read from an Issue by building a component to render one.

Create a new file `src/components/Issue.tsx` and add the following:

<CodeGroup>
<<<<<<< HEAD
  {/* prettier-ignore */}
  ```tsx
  import { Issue } from "../schema";

  export function IssueComponent({ issue }: { issue: Issue }) {
    return (
      <div className="grid grid-cols-6 text-sm border-r border-b [&>*]:p-2 [&>*]:border-l [&>*]:border-t">
        <h2>{issue.title}</h2>
        <p className="col-span-3">{issue.description}</p>
        <p>Estimate: {issue.estimate}</p>
        <p>Status: {issue.status}</p>
      </div>
    );
  }
=======
{/* prettier-ignore */}
```tsx
import { Issue } from "../schema";

export function IssueComponent({ issue }: { issue: Issue }) {
    return (
        <div className="grid grid-cols-6 text-sm border-r border-b [&>*]:p-2 [&>*]:border-l [&>*]:border-t">
            <h2>{issue.title}</h2>
            <p className="col-span-3">{issue.description}</p>
            <p>Estimate: {issue.estimate}</p>
            <p>Status: {issue.status}</p>
        </div>
    );
}
>>>>>>> 2034ef2d
```
</CodeGroup>

Simple enough!

### Creating CoValues

To actually see an Issue, we have to create one. This is where things start to get interesting...

Let's modify `src/App.tsx` to prepare for creating an Issue and then rendering it:

<CodeGroup>
<<<<<<< HEAD
  {/* prettier-ignore */}
  ```tsx
  import { useState } from "react";
  import { Issue } from "./schema";
  import { IssueComponent } from "./components/Issue.tsx";
  // old
  function App() {// old
    const [issue, setIssue] = useState<Issue>();
    // old
    if (issue) {
      return <IssueComponent issue={issue} />;
    } else {
      return <button>Create Issue</button>;
    }
  } // old
=======
{/* prettier-ignore */}
```tsx
import { useState } from "react";
import { Issue } from "./schema";
import { IssueComponent } from "./components/Issue.tsx";
// old
function App() {// old
    const [issue, setIssue] = useState<Issue>();
    // old
    if (issue) {
        return <IssueComponent issue={issue} />;
    } else {
        return <button>Create Issue</button>;
    }
} // old
>>>>>>> 2034ef2d
// old
export default App; // old
```
</CodeGroup>

Now, finally, let's implement creating an issue:

<CodeGroup>
<<<<<<< HEAD
  {/* prettier-ignore */}
  ```tsx
  import { useState } from "react"; // old
  import { Issue } from "./schema"; // old
  import { IssueComponent } from "./components/Issue.tsx"; // old
  import { useAccount } from "./main";
  // old
  function App() {// old
  const { me } = useAccount();
  const [issue, setIssue] = useState<Issue>(); // old
  // old
  const createIssue = () => {
    const newIssue = Issue.create(
      {
        title: "Buy terrarium",
        description: "Make sure it's big enough for 10 snails.",
        estimate: 5,
        status: "backlog",
      },
      { owner: me },
    );
    setIssue(newIssue);
  };
  // old
  if (issue) {// old
      return <IssueComponent issue={issue} />; // old
    } else { // old
      return <button onClick={createIssue}>Create Issue</button>;
    } // old
  } // old
  // old
  export default App; // old
=======
{/* prettier-ignore */}
```tsx
import { useState } from "react"; // old
import { Issue } from "./schema"; // old
import { IssueComponent } from "./components/Issue.tsx"; // old
import { useAccount } from "./main";
// old
function App() {// old
    const { me } = useAccount();
    const [issue, setIssue] = useState<Issue>(); // old
    // old
    const createIssue = () => {
        const newIssue = Issue.create(
            {
                title: "Buy terrarium",
                description: "Make sure it's big enough for 10 snails.",
                estimate: 5,
                status: "backlog",
            },
            { owner: me },
        );
        setIssue(newIssue);
    };
    // old
    if (issue) {// old
        return <IssueComponent issue={issue} />; // old
    } else { // old
        return <button onClick={createIssue}>Create Issue</button>;
    } // old
} // old
// old
export default App; // old
>>>>>>> 2034ef2d
```
</CodeGroup>

🏁 Now you should be able to create a new issue by clicking the button and then see it rendered!

<div className="text-xs uppercase text-stone-400 dark:text-stone-600 tracking-wider -mb-3">
    Preview
</div>
<div className="p-3 md:-mx-3 rounded border border-stone-100 bg-white dark:bg-black not-prose">
    <div className="grid grid-cols-6 text-sm border-r border-b [&>*]:p-2 [&>*]:border-l [&>*]:border-t">
        <h2>Buy terrarium</h2>
        <p className="col-span-3">Make sure it's big enough for 10 snails.</p>
        <p>Estimate: 5</p>
        <p>Status: backlog</p>
    </div>
</div>

We'll already notice one interesting thing here:

-   We have to create every CoValue with an `owner`!
    -   this will determine access rights on the CoValue, which we'll learn about in "Groups & Permissions"
    -   here we set `owner` to the current user `me`, which we get from the Jazz context / `useAccount`

**Behind the scenes, Jazz not only creates the Issue in memory but also automatically syncs an encrypted version to the cloud and persists it locally. The Issue also has a globally unique ID.**

We'll make use of both of these facts in a bit, but for now let's start with local editing and subscribing.

### Editing CoValues and subscribing to edits

Since we're the owner of the CoValue, we should be able to edit it, right?

And since this is a React app, it would be nice to subscribe to edits of the CoValue and reactively re-render the UI, like we can with local state.

This is exactly what the `useCoState` hook is for!

-   Note that `useCoState` doesn't take a CoValue directly, but rather a CoValue's schema, plus its `ID`.
    -   So we'll slightly adapt our `useState` to only keep track of an issue ID...
    -   ...and then use `useCoState` to get the actual issue

Let's modify `src/App.tsx`:

<CodeGroup>
<<<<<<< HEAD
  {/* prettier-ignore */}
  ```tsx
  import { useState } from "react"; // old
  import { Issue } from "./schema"; // old
  import { IssueComponent } from "./components/Issue.tsx"; // old
  import { useAccount, useCoState } from "jazz-react";
  import { ID } from "jazz-tools"
  // old
  function App() { // old
  const { me } = useAccount(); // old
  const [issueID, setIssueID] = useState<ID<Issue>>();
  // old
  const issue = useCoState(Issue, issueID);
  // old
  const createIssue = () => {// old
    const newIssue = Issue.create(// old
      { // old
        title: "Buy terrarium", // old
        description: "Make sure it's big enough for 10 snails.", // old
        estimate: 5, // old
        status: "backlog", // old
      }, // old
      { owner: me }, // old
    ); // old
    setIssueID(newIssue.id);
  }; // old
  // old
  if (issue) { // old
    return <IssueComponent issue={issue} />; // old
  } else { // old
    return <button onClick={createIssue}>Create Issue</button>; // old
  } // old
=======
{/* prettier-ignore */}
```tsx
import { useState } from "react"; // old
import { Issue } from "./schema"; // old
import { IssueComponent } from "./components/Issue.tsx"; // old
import { useAccount, useCoState } from "./main";
import { ID } from "jazz-tools"
// old
function App() { // old
    const { me } = useAccount(); // old
    const [issueID, setIssueID] = useState<ID<Issue>>();
    // old
    const issue = useCoState(Issue, issueID);
    // old
    const createIssue = () => {// old
        const newIssue = Issue.create(// old
            { // old
                title: "Buy terrarium", // old
                description: "Make sure it's big enough for 10 snails.", // old
                estimate: 5, // old
                status: "backlog", // old
            }, // old
            { owner: me }, // old
        ); // old
        setIssueID(newIssue.id);
    }; // old
    // old
    if (issue) { // old
        return <IssueComponent issue={issue} />; // old
    } else { // old
        return <button onClick={createIssue}>Create Issue</button>; // old
    } // old
>>>>>>> 2034ef2d
} // old
// old
export default App; // old
```
</CodeGroup>

And now for the exciting part! Let's make `src/components/Issue.tsx` an editing component.

<CodeGroup>
<<<<<<< HEAD
  {/* prettier-ignore */}
  ```tsx
  import { Issue } from "../schema"; // old
  // old
  export function IssueComponent({ issue }: { issue: Issue }) { // old
    return ( // old
      <div className="grid grid-cols-6 text-sm border-r border-b [&>*]:p-2 [&>*]:border-l [&>*]:border-t"> // old
        <input type="text"
          value={issue.title}
          onChange={(event) => { issue.title = event.target.value }}/>
        <textarea className="col-span-3"
          value={issue.description}
          onChange={(event) => { issue.description = event.target.value }}/>
        <label className="flex">
          Estimate:
          <input type="number" className="text-right min-w-0"
                value={issue.estimate}
                onChange={(event) => { issue.estimate = Number(event.target.value) }}/>
        </label>
        <select
          value={issue.status}
          onChange={(event) => {
            issue.status = event.target.value as "backlog" | "in progress" | "done"
          }}
        >
          <option value="backlog">Backlog</option>
          <option value="in progress">In Progress</option>
          <option value="done">Done</option>
        </select>
      </div>
    );
  }
=======
{/* prettier-ignore */}
```tsx
import { Issue } from "../schema"; // old
// old
export function IssueComponent({ issue }: { issue: Issue }) { // old
    return ( // old
        <div className="grid grid-cols-6 text-sm border-r border-b [&>*]:p-2 [&>*]:border-l [&>*]:border-t"> // old
            <input type="text"
                value={issue.title}
                onChange={(event) => { issue.title = event.target.value }}/>
            <textarea className="col-span-3"
                value={issue.description}
                onChange={(event) => { issue.description = event.target.value }}/>
            <label className="flex">
                Estimate:
                <input type="number" className="text-right min-w-0"
                    value={issue.estimate}
                    onChange={(event) => { issue.estimate = Number(event.target.value) }}/>
            </label>
            <select
                value={issue.status}
                onChange={(event) => {
                    issue.status = event.target.value as "backlog" | "in progress" | "done"
                }}
            >
                <option value="backlog">Backlog</option>
                <option value="in progress">In Progress</option>
                <option value="done">Done</option>
            </select>
        </div> // old
    ); // old
} // old
>>>>>>> 2034ef2d
```
</CodeGroup>

<div className="text-xs uppercase text-stone-400 dark:text-stone-600 tracking-wider -mb-3">
    Preview
</div>

<IssueTrackerPreview />

🏁 Now you should be able to edit the issue after creating it!

You'll immediately notice that we're doing something non-idiomatic for React: we mutate the issue directly, by assigning to its properties.

This works because CoValues

-   intercept these edits
-   update their local view accordingly (React doesn't really care after rendering)
-   notify subscribers of the change (who will receive a fresh, updated view of the CoValue)

<aside className="text-sm border border-stone-300 dark:border-stone-700 rounded px-4 my-4 max-w-3xl [&_pre]:mx-0">
    <h4 className="not-prose text-base py-2 mb-3 px-4 border-b border-stone-300 dark:border-stone-700">💡 A Quick Overview of Subscribing to CoValues</h4>

    There are three main ways to subscribe to a CoValue:

    1.  Directly on an instance:

  <CodeGroup size="sm">
        ```ts
        const unsub = issue.subscribe([], (updatedIssue) => console.log(updatedIssue));
        ```
  </CodeGroup>

    2.  If you only have an ID (this will load the issue if needed):

  <CodeGroup size="sm">
        ```ts
        const unsub = Issue.subscribe(issueID, me, [], (updatedIssue) => {
            console.log(updatedIssue);
        });
        ```
  </CodeGroup>

    3.  If you're in a React component, to re-render reactively:

        `tsx
        const issue = useCoState(Issue, issueID);
        `


            By the way, `useCoState` is basically just an optimized version of
  <CodeGroup size="sm">
            ```ts
            function useCoState<V extends CoValue>(Schema: CoValueClass<V>, id?: ID<V>): V | undefined {
                const { me } = useAccount();
                const [value, setValue] = useState<V>();

                useEffect(() => Schema.subscribe(id, me, [], setValue), [id]);

                return value;
            }
            ```
  </CodeGroup>

</aside>

We have one subscriber on our Issue, with `useCoState` in `src/App.tsx`, which will cause the `App` component and its children **to** re-render whenever the Issue changes.

### Automatic local & cloud persistence

So far our Issue CoValues just looked like ephemeral local state. We'll now start exploring the first main feature that makes CoValues special: **automatic persistence.**

Actually, all the Issue CoValues we've created so far **have already been automatically persisted** to the cloud and locally - but we lose track of their ID after a reload.

So let's store the ID in the browser's URL and make sure our useState is in sync with that.

<CodeGroup>
<<<<<<< HEAD
  {/* prettier-ignore */}
  ```tsx
  import { useState } from "react"; // old
  import { Issue } from "./schema"; // old
  import { IssueComponent } from "./components/Issue.tsx"; // old
  import { useAccount, useCoState } from "jazz-react"; // old
  import { ID } from "jazz-tools" // old
  // old
  function App() { // old
  const { me } = useAccount(); // old
  const [issueID, setIssueID] = useState<ID<Issue> | undefined>(
  (window.location.search?.replace("?issue=", "") || undefined) as ID<Issue> | undefined,
  );
  // old
  const issue = useCoState(Issue, issueID); // old
  // old
  const createIssue = () => {// old
    const newIssue = Issue.create(// old
      { // old
        title: "Buy terrarium", // old
        description: "Make sure it's big enough for 10 snails.", // old
        estimate: 5, // old
        status: "backlog", // old
      }, // old
      { owner: me }, // old
    ); // old
    setIssueID(newIssue.id); // old
    window.history.pushState({}, "", `?issue=${newIssue.id}`);
  }; // old
  // old
  if (issue) { // old
    return <IssueComponent issue={issue} />; // old
  } else { // old
    return <button onClick={createIssue}>Create Issue</button>; // old
  } // old
=======
{/* prettier-ignore */}
```tsx
import { useState } from "react"; // old
import { Issue } from "./schema"; // old
import { IssueComponent } from "./components/Issue.tsx"; // old
import { useAccount, useCoState } from "./main"; // old
import { ID } from "jazz-tools" // old
// old
function App() { // old
    const { me } = useAccount(); // old
    const [issueID, setIssueID] = useState<ID<Issue> | undefined>(
        (window.location.search?.replace("?issue=", "") || undefined) as ID<Issue> | undefined,
    );
    // old
    const issue = useCoState(Issue, issueID); // old
    // old
    const createIssue = () => {// old
        const newIssue = Issue.create(// old
            { // old
                title: "Buy terrarium", // old
                description: "Make sure it's big enough for 10 snails.", // old
                estimate: 5, // old
                status: "backlog", // old
            }, // old
            { owner: me }, // old
        ); // old
        setIssueID(newIssue.id); // old
        window.history.pushState({}, "", `?issue=${newIssue.id}`);
    }; // old
    // old
    if (issue) { // old
        return <IssueComponent issue={issue} />; // old
    } else { // old
        return <button onClick={createIssue}>Create Issue</button>; // old
    } // old
>>>>>>> 2034ef2d
} // old
// old
export default App; // old
```
</CodeGroup>

🏁 Now you should be able to create an issue, edit it, reload the page, and still see the same issue.

### Remote sync

To see that sync is also already working, try the following:

-   copy the URL to a new tab in the same browser window and see the same issue
-   edit the issue and see the changes reflected in the other tab!

This works because we load the issue as the same account that created it and owns it (remember how you set `{ owner: me }`).

But how can we share an Issue with someone else?

### Simple public sharing

We'll learn more about access control in "Groups & Permissions", but for now let's build a super simple way of sharing an Issue by just making it publicly readable & writable.

All we have to do is create a new group to own each new issue and add "everyone" as a "writer":

<CodeGroup>
<<<<<<< HEAD
  {/* prettier-ignore */}
  ```tsx
  import { useState } from "react"; // old
  import { Issue } from "./schema"; // old
  import { IssueComponent } from "./components/Issue.tsx"; // old
  import { useAccount, useCoState } from "jazz-react"; // old
  import { ID, Group } from "jazz-tools"
  // old
  function App() { // old
  const { me } = useAccount(); // old
  const [issueID, setIssueID] = useState<ID<Issue> | undefined>(// old
  (window.location.search?.replace("?issue=", "") || undefined) as ID<Issue> | undefined,// old
  ); // old
  // old
  const issue = useCoState(Issue, issueID); // old
  // old
  const createIssue = () => { // old
    const group = Group.create({ owner: me });
    group.addMember("everyone", "writer");
    // old
    const newIssue = Issue.create( // old
      { // old
        title: "Buy terrarium", // old
        description: "Make sure it's big enough for 10 snails.", // old
        estimate: 5, // old
        status: "backlog", // old
      }, // old
      { owner: group },
    ); // old
    setIssueID(newIssue.id); // old
    window.history.pushState({}, "", `?issue=${newIssue.id}`); // old
  }; // old
  // old
  if (issue) { // old
    return <IssueComponent issue={issue} />; // old
  } else { // old
    return <button onClick={createIssue}>Create Issue</button>; // old
  } // old
=======
{/* prettier-ignore */}
```tsx
import { useState } from "react"; // old
import { Issue } from "./schema"; // old
import { IssueComponent } from "./components/Issue.tsx"; // old
import { useAccount, useCoState } from "./main"; // old
import { ID, Group } from "jazz-tools"
// old
function App() { // old
    const { me } = useAccount(); // old
    const [issueID, setIssueID] = useState<ID<Issue> | undefined>(// old
        (window.location.search?.replace("?issue=", "") || undefined) as ID<Issue> | undefined,// old
    ); // old
    // old
    const issue = useCoState(Issue, issueID); // old
    // old
    const createIssue = () => { // old
        const group = Group.create({ owner: me });
        group.addMember("everyone", "writer");
        // old
        const newIssue = Issue.create( // old
            { // old
                title: "Buy terrarium", // old
                description: "Make sure it's big enough for 10 snails.", // old
                estimate: 5, // old
                status: "backlog", // old
            }, // old
            { owner: group },
        ); // old
        setIssueID(newIssue.id); // old
        window.history.pushState({}, "", `?issue=${newIssue.id}`); // old
    }; // old
    // old
    if (issue) { // old
        return <IssueComponent issue={issue} />; // old
    } else { // old
        return <button onClick={createIssue}>Create Issue</button>; // old
    } // old
>>>>>>> 2034ef2d
} // old
// old
export default App; // old
```
</CodeGroup>

🏁 Now you should be able to open the Issue (with its unique URL) on another device or browser, or send it to a friend and you should be able to **edit it together in realtime!**

This concludes our intro to the essence of CoValues. Hopefully you're starting to have a feeling for how CoValues behave and how they're magically available everywhere.

## Refs & auto-subscribe

Now let's have a look at how to compose CoValues into more complex structures and build a whole app around them.

Let's extend our two data model to include "Projects" which have a list of tasks and some properties of their own.

Using plain objects, you would probably type a Project like this:

<CodeGroup>
```ts
type Project = {
    name: string;
    issues: Issue[];
};
```
</CodeGroup>

In order to create this more complex structure in a fully collaborative way, we're going to need _references_ that allow us to nest or link CoValues.

Add the following to `src/schema.ts`:

<CodeGroup>
<<<<<<< HEAD
  ```ts
  import { CoMap, CoList, co } from "jazz-tools";
  // old
  export class Issue extends CoMap { // old
=======
```ts
import { CoMap, CoList, co } from "jazz-tools";
// old
export class Issue extends CoMap { // old
>>>>>>> 2034ef2d
    title = co.string; // old
    description = co.string; // old
    estimate = co.number; // old
    status? = co.literal("backlog", "in progress", "done"); // old
<<<<<<< HEAD
  } // old
  // old
  export class ListOfIssues extends CoList.Of(co.ref(Issue)) {}
=======
} // old
// old
export class ListOfIssues extends CoList.Of(co.ref(Issue)) {}
>>>>>>> 2034ef2d

export class Project extends CoMap {
    name = co.string;
    issues = co.ref(ListOfIssues);
}
```
</CodeGroup>

Now let's change things up a bit in terms of components as well.

First, we'll change `App.tsx` to create and render `Project`s instead of `Issue`s. (We'll move the `useCoState` into the `ProjectComponent` we'll create in a second).

<CodeGroup>
<<<<<<< HEAD
  {/* prettier-ignore */}
  ```tsx
  import { useState } from "react"; // old
  import { Project, ListOfIssues } from "./schema";
  import { ProjectComponent } from "./components/Project.tsx";
  import { useAccount } from "jazz-react";
  import { ID, Group } from "jazz-tools"
  // old
  function App() { // old
  const { me } = useAccount(); // old
  const [projectID, setProjectID] = useState<ID<Project> | undefined>(
  (window.location.search?.replace("?project=", "") || undefined) as ID<Project> | undefined
  );
  // old
  const issue = useCoState(Issue, issueID); // *bin*
  // old
  const createProject = () => {
    const group = Group.create({ owner: me });
    group.addMember("everyone", "writer");

    const newProject = Project.create(
      {
        name: "New Project",
        issues: ListOfIssues.create([], { owner: group })
      },
      { owner: group },
    );
    setProjectID(newProject.id);
    window.history.pushState({}, "", `?project=${newProject.id}`);
  };
  // old
  if (projectID) {
    return <ProjectComponent projectID={projectID} />;
  } else {
    return <button onClick={createProject}>Create Project</button>;
  }
=======
{/* prettier-ignore */}
```tsx
import { useState } from "react"; // old
import { Project, ListOfIssues } from "./schema";
import { ProjectComponent } from "./components/Project.tsx";
import { useAccount } from "./main";
import { ID, Group } from "jazz-tools"
// old
function App() { // old
    const { me } = useAccount(); // old
    const [projectID, setProjectID] = useState<ID<Project> | undefined>(
        (window.location.search?.replace("?project=", "") || undefined) as ID<Project> | undefined
    );
    // old
    const issue = useCoState(Issue, issueID); // *bin*
    // old
    const createProject = () => {
        const group = Group.create({ owner: me });
        group.addMember("everyone", "writer");

        const newProject = Project.create(
            {
                name: "New Project",
                issues: ListOfIssues.create([], { owner: group })
            },
            { owner: group },
        );
        setProjectID(newProject.id);
        window.history.pushState({}, "", `?project=${newProject.id}`);
    };
    // old
    if (projectID) {
        return <ProjectComponent projectID={projectID} />;
    } else {
        return <button onClick={createProject}>Create Project</button>;
    }
>>>>>>> 2034ef2d
} // old
// old
export default App; // old
```
</CodeGroup>

Now we'll actually create the `ProjectComponent` that renders a `Project` and its `Issue`s.

Create a new file `src/components/Project.tsx` and add the following:

<CodeGroup>
<<<<<<< HEAD
  {/* prettier-ignore */}
  ```tsx
  import { ID } from "jazz-tools";
  import { Project, Issue } from "../schema";
  import { IssueComponent } from "./Issue.tsx";
  import { useCoState } from "jazz-react";

  export function ProjectComponent({ projectID }: { projectID: ID<Project> }) {
  const project = useCoState(Project, projectID);

  const createAndAddIssue = () => {
    project?.issues?.push(Issue.create({
      title: "",
      description: "",
      estimate: 0,
      status: "backlog",
    }, { owner: project._owner }));
  };

  return project ? (
      <div>
        <h1>{project.name}</h1>
        <div className="border-r border-b">
          {project.issues?.map((issue) => (
            issue && <IssueComponent key={issue.id} issue={issue} />
          ))}
          <button onClick={createAndAddIssue}>Create Issue</button>
        </div>
      </div>
    ) : (
      <div>Loading project...</div>
=======
{/* prettier-ignore */}
```tsx
import { ID } from "jazz-tools";
import { Project, Issue } from "../schema";
import { IssueComponent } from "./Issue.tsx";
import { useCoState } from "../main";

export function ProjectComponent({ projectID }: { projectID: ID<Project> }) {
    const project = useCoState(Project, projectID);

    const createAndAddIssue = () => {
        project?.issues?.push(Issue.create({
            title: "",
            description: "",
            estimate: 0,
            status: "backlog",
        }, { owner: project._owner }));
    };

    return project ? (
        <div>
            <h1>{project.name}</h1>
            <div className="border-r border-b">
                {project.issues?.map((issue) => (
                    issue && <IssueComponent key={issue.id} issue={issue} />
                ))}
                <button onClick={createAndAddIssue}>Create Issue</button>
            </div>
        </div>
    ) : (
        <div>Loading project...</div>
>>>>>>> 2034ef2d
    );
}
```
</CodeGroup>

🏁 Now you should be able to create a project, add issues to it, share it, and edit it collaboratively!

Two things to note here:

-   We create a new Issue like before, and then push it into the `issues` list of the Project. By setting the `owner` to the Project's owner, we ensure that the Issue has the same access rights as the project itself.
-   We only need to use `useCoState` on the Project, and the nested `ListOfIssues` and each `Issue` will be **automatically loaded and subscribed to when we access them.**
-   However, because either the `Project`, `ListOfIssues`, or each `Issue` might not be loaded yet, we have to check for them being defined.

### Precise loading depths

The load-and-subscribe-on-access is a convenient way to have your rendering drive data loading (including in nested components!) and lets you quickly chuck UIs together without worrying too much about the shape of all data you'll need.

But you can also take more precise control over loading by defining a minimum-depth to load in `useCoState`:

<CodeGroup>
<<<<<<< HEAD
  {/* prettier-ignore */}
  ```tsx
  import { ID } from "jazz-tools";// old
  import { Project, Issue } from "../schema"; // old
  import { IssueComponent } from "./Issue.tsx"; // old
  import { useCoState } from "jazz-react"; // old
  // old
  export function ProjectComponent({ projectID }: { projectID: ID<Project> }) {// old
  const project = useCoState(Project, projectID, { issues: [{}] });

  const createAndAddIssue = () => {// old
    project?.issues.push(Issue.create({
      title: "",// old
      description: "",// old
      estimate: 0,// old
      status: "backlog",// old
    }, { owner: project._owner }));// old
  };// old
// old
  return project ? (// old
    <div>// old
      <h1>{project.name}</h1>// old
      <div className="border-r border-b">// old
        {project.issues.map((issue) => (
          <IssueComponent key={issue.id} issue={issue} />
        ))}// old
        <button onClick={createAndAddIssue}>Create Issue</button>// old
      </div>// old
    </div>// old
  ) : (// old
    <div>Loading project...</div>// old
  );// old
=======
{/* prettier-ignore */}
```tsx
import { ID } from "jazz-tools";// old
import { Project, Issue } from "../schema"; // old
import { IssueComponent } from "./Issue.tsx"; // old
import { useCoState } from "../main"; // old
// old
export function ProjectComponent({ projectID }: { projectID: ID<Project> }) {// old
    const project = useCoState(Project, projectID, { issues: [{}] });

    const createAndAddIssue = () => {// old
        project?.issues.push(Issue.create({
            title: "",// old
            description: "",// old
            estimate: 0,// old
            status: "backlog",// old
        }, { owner: project._owner }));// old
    };// old
// old
    return project ? (// old
        <div>// old
            <h1>{project.name}</h1>// old
            <div className="border-r border-b">// old
                {project.issues.map((issue) => (
                    <IssueComponent key={issue.id} issue={issue} />
                ))}// old
                <button onClick={createAndAddIssue}>Create Issue</button>// old
            </div>// old
        </div>// old
    ) : (// old
        <div>Loading project...</div>// old
    );// old
>>>>>>> 2034ef2d
}// old
```
</CodeGroup>

The loading-depth spec `{ issues: [{}] }` means "in `Project`, load `issues` and load each item in `issues` shallowly". (Since an `Issue` doesn't have any further references, "shallowly" actually means all its properties will be available).

-   Now, we can get rid of a lot of coniditional accesses because we know that once `project` is loaded, `project.issues` and each `Issue` in it will be loaded as well.
-   This also results in only one rerender and visual update when everything is loaded, which is faster (especially for long lists) and gives you more control over the loading UX.

{/* TODO: explain about not loaded vs not set/defined and `_refs` basics */}

## Groups & permissions

We've seen briefly how we can use Groups to give everyone access to a Project,
and how we can use `{ owner: me }` to make something private to the current user.

### Groups / Accounts as permission scopes

This gives us a hint of how permissions work in Jazz: **every CoValue has an owner,
and the access rights on that CoValue are determined by its owner.**

 - If the owner is an Account, only that Account can read and write the CoValue.
 - If the owner is a Group, the access rights depend on the *role* of the Account (that is trying to access the CoValue) in that Group.
    - `"reader"`s can read but not write to CoValues belonging to the Group.
    - `"writer"`s can read and write to CoValues belonging to the Group.
    - `"admin"`s can read and write to CoValues belonging to the Group *and can add and remove other members from the Group itself.*

### Creating invites

There is also an abstraction for creating *invitations to join a Group* (with a specific role) that you can use
to add people without having to know their Account ID.

Let's use these abstractions to build teams for a Project that we can invite people to.

Turns out, we're already mostly there! First, let's remove making the Project public:

<CodeGroup>
<<<<<<< HEAD
  {/* prettier-ignore */}
  ```tsx
  import { useState } from "react"; // old
  import { Project, ListOfIssues } from "./schema"; // old
  import { ProjectComponent } from "./components/Project.tsx"; // old
  import { useAccount } from "jazz-react"; // old
  import { ID, Group } from "jazz-tools" // old
  // old
  function App() { // old
    const { me } = useAccount(); // old
    const [projectID, setProjectID] = useState<ID<Project> | undefined>( // old
    (window.location.search?.replace("?project=", "") || undefined) as ID<Project> | undefined, // old
    ); // old
    // old
    const createProject = () => { // old
    const group = Group.create({ owner: me }); // old
    group.addMember("everyone", "writer"); // *bin*
    // old
    const newProject = Project.create( // old
      { // old
        name: "New Project", // old
        issues: ListOfIssues.create([], { owner: group }) // old
      }, // old
      { owner: group }, // old
    ); // old
    setProjectID(newProject.id); // old
    window.history.pushState({}, "", `?project=${newProject.id}`); // old
  }; // old
    // old
  if (projectID) { // old
    return <ProjectComponent projectID={projectID} />; // old
  } else { // old
    return <button onClick={createProject}>Create Project</button>; // old
  } // old
=======
{/* prettier-ignore */}
```tsx
import { useState } from "react"; // old
import { Project, ListOfIssues } from "./schema"; // old
import { ProjectComponent } from "./components/Project.tsx"; // old
import { useAccount } from "./main"; // old
import { ID, Group } from "jazz-tools" // old
// old
function App() { // old
    const { me } = useAccount(); // old
    const [projectID, setProjectID] = useState<ID<Project> | undefined>( // old
        (window.location.search?.replace("?project=", "") || undefined) as ID<Project> | undefined, // old
    ); // old
    // old
    const createProject = () => { // old
        const group = Group.create({ owner: me }); // old
        group.addMember("everyone", "writer"); // *bin*
        // old
        const newProject = Project.create( // old
            { // old
                name: "New Project", // old
                issues: ListOfIssues.create([], { owner: group }) // old
            }, // old
            { owner: group }, // old
        ); // old
        setProjectID(newProject.id); // old
        window.history.pushState({}, "", `?project=${newProject.id}`); // old
    }; // old
    // old
    if (projectID) { // old
        return <ProjectComponent projectID={projectID} />; // old
    } else { // old
        return <button onClick={createProject}>Create Project</button>; // old
    } // old
>>>>>>> 2034ef2d
} // old
// old
export default App; // old
```
</CodeGroup>

Now, inside ProjectComponent, let's add a button to invite guests (read-only) or members (read-write) to the Project.

<CodeGroup>
<<<<<<< HEAD
  {/* prettier-ignore */}
  ```tsx
  import { ID } from "jazz-tools"; // old
  import { Project, Issue } from "../schema"; // old
  import { IssueComponent } from "./Issue.tsx"; // old
  import { useCoState } from "jazz-react"; // old
  import { createInviteLink } from "jazz-react";
  // old

  export function ProjectComponent({ projectID }: { projectID: ID<Project> }) {// old
    const project = useCoState(Project, projectID, { issues: [{}] }); // old

    const invite = (role: "reader" | "writer") => {
    const link = createInviteLink(project, role, { valueHint: "project" });
    navigator.clipboard.writeText(link);
  };

  const createAndAddIssue = () => {// old
    project?.issues.push(Issue.create({ // old
      title: "",// old
      description: "",// old
      estimate: 0,// old
      status: "backlog",// old
    }, { owner: project._owner }));// old
  };// old
// old
  return project ? (// old
    <div>// old
      <h1>{project.name}</h1>// old
      {project._owner?.myRole() === "admin" && (
        <>
          <button onClick={() => invite("reader")}>Invite Guest</button>
          <button onClick={() => invite("writer")}>Invite Member</button>
        </>
      )}
      <div className="border-r border-b">// old
        {project.issues.map((issue) => ( // old
          <IssueComponent key={issue.id} issue={issue} /> // old
        ))}// old
        <button onClick={createAndAddIssue}>Create Issue</button>// old
      </div>// old
    </div>// old
  ) : (// old
    <div>Loading project...</div>// old
  );// old
=======
{/* prettier-ignore */}
```tsx
import { ID } from "jazz-tools"; // old
import { Project, Issue } from "../schema"; // old
import { IssueComponent } from "./Issue.tsx"; // old
import { useCoState } from "../main"; // old
import { createInviteLink } from "jazz-react";
// old

export function ProjectComponent({ projectID }: { projectID: ID<Project> }) {// old
    const project = useCoState(Project, projectID, { issues: [{}] }); // old

    const invite = (role: "reader" | "writer") => {
        const link = createInviteLink(project, role, { valueHint: "project" });
        navigator.clipboard.writeText(link);
    };

    const createAndAddIssue = () => {// old
        project?.issues.push(Issue.create({ // old
            title: "",// old
            description: "",// old
            estimate: 0,// old
            status: "backlog",// old
        }, { owner: project._owner }));// old
    };// old
// old
    return project ? (// old
        <div>// old
            <h1>{project.name}</h1>// old
            {project._owner?.myRole() === "admin" && (
                <>
                    <button onClick={() => invite("reader")}>Invite Guest</button>
                    <button onClick={() => invite("writer")}>Invite Member</button>
                </>
            )}
            <div className="border-r border-b">// old
                {project.issues.map((issue) => ( // old
                    <IssueComponent key={issue.id} issue={issue} /> // old
                ))}// old
                <button onClick={createAndAddIssue}>Create Issue</button>// old
            </div>// old
        </div>// old
    ) : (// old
        <div>Loading project...</div>// old
    );// old
>>>>>>> 2034ef2d
}// old
```
</CodeGroup>

### Consuming invites

<ComingSoon/><|MERGE_RESOLUTION|>--- conflicted
+++ resolved
@@ -44,46 +44,6 @@
 3. Modify `src/main.tsx` to set up a Jazz context:
 
 <CodeGroup>
-<<<<<<< HEAD
-  {/* prettier-ignore */}
-  ```tsx
-  import React from "react"; // old
-  import ReactDOM from "react-dom/client"; // old
-  import App from "./App.tsx"; // old
-  import "./index.css"; // old
-  import {
-  JazzProvider,
-  useDemoAuth,
-  DemoAuthBasicUI,
-} from "jazz-react";
-  // old
-function JazzAndAuth({ children }: { children: React.ReactNode }) {
-  const [auth, authState] = useDemoAuth();
-
-  return (
-    <>
-      <JazzProvider
-        auth={auth}
-        // replace `you@example.com` with your email as a temporary API key
-        peer="wss://cloud.jazz.tools/?key=you@example.com"
-      >
-        {children}
-      </JazzProvider>
-      <DemoAuthBasicUI appName="Circular" state={authState} />
-    </>
-  );
-}
-
-// old
-ReactDOM.createRoot(document.getElementById("root")!).render( // old
-<React.StrictMode> // old
-  <JazzAndAuth>
-    <App />
-  </JazzAndAuth>
-</React.StrictMode>// old
-); // old
-```
-=======
     {/* prettier-ignore */}
     ```tsx
     import React from "react"; // old
@@ -91,26 +51,24 @@
     import App from "./App.tsx"; // old
     import "./index.css"; // old
     import {
-        createJazzReactApp,
+        JazzProvider,
         useDemoAuth,
         DemoAuthBasicUI,
     } from "jazz-react";
      // old
-    const Jazz = createJazzReactApp();
-    export const { useAccount, useCoState } = Jazz;
 
     function JazzAndAuth({ children }: { children: React.ReactNode }) {
         const [auth, authState] = useDemoAuth();
 
         return (
             <>
-                <Jazz.Provider
+                <JazzProvider
                     auth={auth}
                     // replace `you@example.com` with your email as a temporary API key
                     peer="wss://cloud.jazz.tools/?key=you@example.com"
                 >
                     {children}
-                </Jazz.Provider>
+                </JazzProvider>
                 <DemoAuthBasicUI appName="Circular" state={authState} />
             </>
         );
@@ -125,10 +83,9 @@
         </React.StrictMode>// old
     ); // old
     ```
->>>>>>> 2034ef2d
-</CodeGroup>
-
-This sets Jazz up, extracts app-specific hooks for later, and wraps our app in the provider.
+</CodeGroup>
+
+This sets Jazz up and wraps our app in the provider.
 
 {/* TODO: explain Auth */}
 
@@ -154,28 +111,16 @@
 Create a new file `src/schema.ts` and add the following:
 
 <CodeGroup>
-<<<<<<< HEAD
-  ```ts
-  import { CoMap, co } from "jazz-tools";
-
-  export class Issue extends CoMap {
-=======
 ```ts
 import { CoMap, co } from "jazz-tools";
 
 export class Issue extends CoMap {
->>>>>>> 2034ef2d
     title = co.string;
     description = co.string;
     estimate = co.number;
     status? = co.literal("backlog", "in progress", "done");
-<<<<<<< HEAD
-  }
-  ```
-=======
 }
 ```
->>>>>>> 2034ef2d
 </CodeGroup>
 
 {/* TODO: explain what's happening */}
@@ -187,22 +132,6 @@
 Create a new file `src/components/Issue.tsx` and add the following:
 
 <CodeGroup>
-<<<<<<< HEAD
-  {/* prettier-ignore */}
-  ```tsx
-  import { Issue } from "../schema";
-
-  export function IssueComponent({ issue }: { issue: Issue }) {
-    return (
-      <div className="grid grid-cols-6 text-sm border-r border-b [&>*]:p-2 [&>*]:border-l [&>*]:border-t">
-        <h2>{issue.title}</h2>
-        <p className="col-span-3">{issue.description}</p>
-        <p>Estimate: {issue.estimate}</p>
-        <p>Status: {issue.status}</p>
-      </div>
-    );
-  }
-=======
 {/* prettier-ignore */}
 ```tsx
 import { Issue } from "../schema";
@@ -217,7 +146,6 @@
         </div>
     );
 }
->>>>>>> 2034ef2d
 ```
 </CodeGroup>
 
@@ -230,23 +158,6 @@
 Let's modify `src/App.tsx` to prepare for creating an Issue and then rendering it:
 
 <CodeGroup>
-<<<<<<< HEAD
-  {/* prettier-ignore */}
-  ```tsx
-  import { useState } from "react";
-  import { Issue } from "./schema";
-  import { IssueComponent } from "./components/Issue.tsx";
-  // old
-  function App() {// old
-    const [issue, setIssue] = useState<Issue>();
-    // old
-    if (issue) {
-      return <IssueComponent issue={issue} />;
-    } else {
-      return <button>Create Issue</button>;
-    }
-  } // old
-=======
 {/* prettier-ignore */}
 ```tsx
 import { useState } from "react";
@@ -262,7 +173,6 @@
         return <button>Create Issue</button>;
     }
 } // old
->>>>>>> 2034ef2d
 // old
 export default App; // old
 ```
@@ -271,46 +181,12 @@
 Now, finally, let's implement creating an issue:
 
 <CodeGroup>
-<<<<<<< HEAD
-  {/* prettier-ignore */}
-  ```tsx
-  import { useState } from "react"; // old
-  import { Issue } from "./schema"; // old
-  import { IssueComponent } from "./components/Issue.tsx"; // old
-  import { useAccount } from "./main";
-  // old
-  function App() {// old
-  const { me } = useAccount();
-  const [issue, setIssue] = useState<Issue>(); // old
-  // old
-  const createIssue = () => {
-    const newIssue = Issue.create(
-      {
-        title: "Buy terrarium",
-        description: "Make sure it's big enough for 10 snails.",
-        estimate: 5,
-        status: "backlog",
-      },
-      { owner: me },
-    );
-    setIssue(newIssue);
-  };
-  // old
-  if (issue) {// old
-      return <IssueComponent issue={issue} />; // old
-    } else { // old
-      return <button onClick={createIssue}>Create Issue</button>;
-    } // old
-  } // old
-  // old
-  export default App; // old
-=======
 {/* prettier-ignore */}
 ```tsx
 import { useState } from "react"; // old
 import { Issue } from "./schema"; // old
 import { IssueComponent } from "./components/Issue.tsx"; // old
-import { useAccount } from "./main";
+import { useAccount } from "jazz-react";
 // old
 function App() {// old
     const { me } = useAccount();
@@ -337,7 +213,6 @@
 } // old
 // old
 export default App; // old
->>>>>>> 2034ef2d
 ```
 </CodeGroup>
 
@@ -380,46 +255,12 @@
 Let's modify `src/App.tsx`:
 
 <CodeGroup>
-<<<<<<< HEAD
-  {/* prettier-ignore */}
-  ```tsx
-  import { useState } from "react"; // old
-  import { Issue } from "./schema"; // old
-  import { IssueComponent } from "./components/Issue.tsx"; // old
-  import { useAccount, useCoState } from "jazz-react";
-  import { ID } from "jazz-tools"
-  // old
-  function App() { // old
-  const { me } = useAccount(); // old
-  const [issueID, setIssueID] = useState<ID<Issue>>();
-  // old
-  const issue = useCoState(Issue, issueID);
-  // old
-  const createIssue = () => {// old
-    const newIssue = Issue.create(// old
-      { // old
-        title: "Buy terrarium", // old
-        description: "Make sure it's big enough for 10 snails.", // old
-        estimate: 5, // old
-        status: "backlog", // old
-      }, // old
-      { owner: me }, // old
-    ); // old
-    setIssueID(newIssue.id);
-  }; // old
-  // old
-  if (issue) { // old
-    return <IssueComponent issue={issue} />; // old
-  } else { // old
-    return <button onClick={createIssue}>Create Issue</button>; // old
-  } // old
-=======
 {/* prettier-ignore */}
 ```tsx
 import { useState } from "react"; // old
 import { Issue } from "./schema"; // old
 import { IssueComponent } from "./components/Issue.tsx"; // old
-import { useAccount, useCoState } from "./main";
+import { useAccount, useCoState } from "jazz-react";
 import { ID } from "jazz-tools"
 // old
 function App() { // old
@@ -446,7 +287,6 @@
     } else { // old
         return <button onClick={createIssue}>Create Issue</button>; // old
     } // old
->>>>>>> 2034ef2d
 } // old
 // old
 export default App; // old
@@ -456,40 +296,6 @@
 And now for the exciting part! Let's make `src/components/Issue.tsx` an editing component.
 
 <CodeGroup>
-<<<<<<< HEAD
-  {/* prettier-ignore */}
-  ```tsx
-  import { Issue } from "../schema"; // old
-  // old
-  export function IssueComponent({ issue }: { issue: Issue }) { // old
-    return ( // old
-      <div className="grid grid-cols-6 text-sm border-r border-b [&>*]:p-2 [&>*]:border-l [&>*]:border-t"> // old
-        <input type="text"
-          value={issue.title}
-          onChange={(event) => { issue.title = event.target.value }}/>
-        <textarea className="col-span-3"
-          value={issue.description}
-          onChange={(event) => { issue.description = event.target.value }}/>
-        <label className="flex">
-          Estimate:
-          <input type="number" className="text-right min-w-0"
-                value={issue.estimate}
-                onChange={(event) => { issue.estimate = Number(event.target.value) }}/>
-        </label>
-        <select
-          value={issue.status}
-          onChange={(event) => {
-            issue.status = event.target.value as "backlog" | "in progress" | "done"
-          }}
-        >
-          <option value="backlog">Backlog</option>
-          <option value="in progress">In Progress</option>
-          <option value="done">Done</option>
-        </select>
-      </div>
-    );
-  }
-=======
 {/* prettier-ignore */}
 ```tsx
 import { Issue } from "../schema"; // old
@@ -522,7 +328,6 @@
         </div> // old
     ); // old
 } // old
->>>>>>> 2034ef2d
 ```
 </CodeGroup>
 
@@ -599,49 +404,12 @@
 So let's store the ID in the browser's URL and make sure our useState is in sync with that.
 
 <CodeGroup>
-<<<<<<< HEAD
-  {/* prettier-ignore */}
-  ```tsx
-  import { useState } from "react"; // old
-  import { Issue } from "./schema"; // old
-  import { IssueComponent } from "./components/Issue.tsx"; // old
-  import { useAccount, useCoState } from "jazz-react"; // old
-  import { ID } from "jazz-tools" // old
-  // old
-  function App() { // old
-  const { me } = useAccount(); // old
-  const [issueID, setIssueID] = useState<ID<Issue> | undefined>(
-  (window.location.search?.replace("?issue=", "") || undefined) as ID<Issue> | undefined,
-  );
-  // old
-  const issue = useCoState(Issue, issueID); // old
-  // old
-  const createIssue = () => {// old
-    const newIssue = Issue.create(// old
-      { // old
-        title: "Buy terrarium", // old
-        description: "Make sure it's big enough for 10 snails.", // old
-        estimate: 5, // old
-        status: "backlog", // old
-      }, // old
-      { owner: me }, // old
-    ); // old
-    setIssueID(newIssue.id); // old
-    window.history.pushState({}, "", `?issue=${newIssue.id}`);
-  }; // old
-  // old
-  if (issue) { // old
-    return <IssueComponent issue={issue} />; // old
-  } else { // old
-    return <button onClick={createIssue}>Create Issue</button>; // old
-  } // old
-=======
 {/* prettier-ignore */}
 ```tsx
 import { useState } from "react"; // old
 import { Issue } from "./schema"; // old
 import { IssueComponent } from "./components/Issue.tsx"; // old
-import { useAccount, useCoState } from "./main"; // old
+import { useAccount, useCoState } from "jazz-react"; // old
 import { ID } from "jazz-tools" // old
 // old
 function App() { // old
@@ -671,7 +439,6 @@
     } else { // old
         return <button onClick={createIssue}>Create Issue</button>; // old
     } // old
->>>>>>> 2034ef2d
 } // old
 // old
 export default App; // old
@@ -698,52 +465,12 @@
 All we have to do is create a new group to own each new issue and add "everyone" as a "writer":
 
 <CodeGroup>
-<<<<<<< HEAD
-  {/* prettier-ignore */}
-  ```tsx
-  import { useState } from "react"; // old
-  import { Issue } from "./schema"; // old
-  import { IssueComponent } from "./components/Issue.tsx"; // old
-  import { useAccount, useCoState } from "jazz-react"; // old
-  import { ID, Group } from "jazz-tools"
-  // old
-  function App() { // old
-  const { me } = useAccount(); // old
-  const [issueID, setIssueID] = useState<ID<Issue> | undefined>(// old
-  (window.location.search?.replace("?issue=", "") || undefined) as ID<Issue> | undefined,// old
-  ); // old
-  // old
-  const issue = useCoState(Issue, issueID); // old
-  // old
-  const createIssue = () => { // old
-    const group = Group.create({ owner: me });
-    group.addMember("everyone", "writer");
-    // old
-    const newIssue = Issue.create( // old
-      { // old
-        title: "Buy terrarium", // old
-        description: "Make sure it's big enough for 10 snails.", // old
-        estimate: 5, // old
-        status: "backlog", // old
-      }, // old
-      { owner: group },
-    ); // old
-    setIssueID(newIssue.id); // old
-    window.history.pushState({}, "", `?issue=${newIssue.id}`); // old
-  }; // old
-  // old
-  if (issue) { // old
-    return <IssueComponent issue={issue} />; // old
-  } else { // old
-    return <button onClick={createIssue}>Create Issue</button>; // old
-  } // old
-=======
 {/* prettier-ignore */}
 ```tsx
 import { useState } from "react"; // old
 import { Issue } from "./schema"; // old
 import { IssueComponent } from "./components/Issue.tsx"; // old
-import { useAccount, useCoState } from "./main"; // old
+import { useAccount, useCoState } from "jazz-react"; // old
 import { ID, Group } from "jazz-tools"
 // old
 function App() { // old
@@ -776,7 +503,6 @@
     } else { // old
         return <button onClick={createIssue}>Create Issue</button>; // old
     } // old
->>>>>>> 2034ef2d
 } // old
 // old
 export default App; // old
@@ -809,30 +535,17 @@
 Add the following to `src/schema.ts`:
 
 <CodeGroup>
-<<<<<<< HEAD
-  ```ts
-  import { CoMap, CoList, co } from "jazz-tools";
-  // old
-  export class Issue extends CoMap { // old
-=======
 ```ts
 import { CoMap, CoList, co } from "jazz-tools";
 // old
 export class Issue extends CoMap { // old
->>>>>>> 2034ef2d
     title = co.string; // old
     description = co.string; // old
     estimate = co.number; // old
     status? = co.literal("backlog", "in progress", "done"); // old
-<<<<<<< HEAD
-  } // old
-  // old
-  export class ListOfIssues extends CoList.Of(co.ref(Issue)) {}
-=======
 } // old
 // old
 export class ListOfIssues extends CoList.Of(co.ref(Issue)) {}
->>>>>>> 2034ef2d
 
 export class Project extends CoMap {
     name = co.string;
@@ -846,50 +559,12 @@
 First, we'll change `App.tsx` to create and render `Project`s instead of `Issue`s. (We'll move the `useCoState` into the `ProjectComponent` we'll create in a second).
 
 <CodeGroup>
-<<<<<<< HEAD
-  {/* prettier-ignore */}
-  ```tsx
-  import { useState } from "react"; // old
-  import { Project, ListOfIssues } from "./schema";
-  import { ProjectComponent } from "./components/Project.tsx";
-  import { useAccount } from "jazz-react";
-  import { ID, Group } from "jazz-tools"
-  // old
-  function App() { // old
-  const { me } = useAccount(); // old
-  const [projectID, setProjectID] = useState<ID<Project> | undefined>(
-  (window.location.search?.replace("?project=", "") || undefined) as ID<Project> | undefined
-  );
-  // old
-  const issue = useCoState(Issue, issueID); // *bin*
-  // old
-  const createProject = () => {
-    const group = Group.create({ owner: me });
-    group.addMember("everyone", "writer");
-
-    const newProject = Project.create(
-      {
-        name: "New Project",
-        issues: ListOfIssues.create([], { owner: group })
-      },
-      { owner: group },
-    );
-    setProjectID(newProject.id);
-    window.history.pushState({}, "", `?project=${newProject.id}`);
-  };
-  // old
-  if (projectID) {
-    return <ProjectComponent projectID={projectID} />;
-  } else {
-    return <button onClick={createProject}>Create Project</button>;
-  }
-=======
 {/* prettier-ignore */}
 ```tsx
 import { useState } from "react"; // old
 import { Project, ListOfIssues } from "./schema";
 import { ProjectComponent } from "./components/Project.tsx";
-import { useAccount } from "./main";
+import { useAccount } from "jazz-react";
 import { ID, Group } from "jazz-tools"
 // old
 function App() { // old
@@ -920,7 +595,6 @@
     } else {
         return <button onClick={createProject}>Create Project</button>;
     }
->>>>>>> 2034ef2d
 } // old
 // old
 export default App; // old
@@ -932,45 +606,12 @@
 Create a new file `src/components/Project.tsx` and add the following:
 
 <CodeGroup>
-<<<<<<< HEAD
-  {/* prettier-ignore */}
-  ```tsx
-  import { ID } from "jazz-tools";
-  import { Project, Issue } from "../schema";
-  import { IssueComponent } from "./Issue.tsx";
-  import { useCoState } from "jazz-react";
-
-  export function ProjectComponent({ projectID }: { projectID: ID<Project> }) {
-  const project = useCoState(Project, projectID);
-
-  const createAndAddIssue = () => {
-    project?.issues?.push(Issue.create({
-      title: "",
-      description: "",
-      estimate: 0,
-      status: "backlog",
-    }, { owner: project._owner }));
-  };
-
-  return project ? (
-      <div>
-        <h1>{project.name}</h1>
-        <div className="border-r border-b">
-          {project.issues?.map((issue) => (
-            issue && <IssueComponent key={issue.id} issue={issue} />
-          ))}
-          <button onClick={createAndAddIssue}>Create Issue</button>
-        </div>
-      </div>
-    ) : (
-      <div>Loading project...</div>
-=======
 {/* prettier-ignore */}
 ```tsx
 import { ID } from "jazz-tools";
 import { Project, Issue } from "../schema";
 import { IssueComponent } from "./Issue.tsx";
-import { useCoState } from "../main";
+import { useCoState } from "jazz-react";
 
 export function ProjectComponent({ projectID }: { projectID: ID<Project> }) {
     const project = useCoState(Project, projectID);
@@ -996,7 +637,6 @@
         </div>
     ) : (
         <div>Loading project...</div>
->>>>>>> 2034ef2d
     );
 }
 ```
@@ -1017,46 +657,12 @@
 But you can also take more precise control over loading by defining a minimum-depth to load in `useCoState`:
 
 <CodeGroup>
-<<<<<<< HEAD
-  {/* prettier-ignore */}
-  ```tsx
-  import { ID } from "jazz-tools";// old
-  import { Project, Issue } from "../schema"; // old
-  import { IssueComponent } from "./Issue.tsx"; // old
-  import { useCoState } from "jazz-react"; // old
-  // old
-  export function ProjectComponent({ projectID }: { projectID: ID<Project> }) {// old
-  const project = useCoState(Project, projectID, { issues: [{}] });
-
-  const createAndAddIssue = () => {// old
-    project?.issues.push(Issue.create({
-      title: "",// old
-      description: "",// old
-      estimate: 0,// old
-      status: "backlog",// old
-    }, { owner: project._owner }));// old
-  };// old
-// old
-  return project ? (// old
-    <div>// old
-      <h1>{project.name}</h1>// old
-      <div className="border-r border-b">// old
-        {project.issues.map((issue) => (
-          <IssueComponent key={issue.id} issue={issue} />
-        ))}// old
-        <button onClick={createAndAddIssue}>Create Issue</button>// old
-      </div>// old
-    </div>// old
-  ) : (// old
-    <div>Loading project...</div>// old
-  );// old
-=======
 {/* prettier-ignore */}
 ```tsx
 import { ID } from "jazz-tools";// old
 import { Project, Issue } from "../schema"; // old
 import { IssueComponent } from "./Issue.tsx"; // old
-import { useCoState } from "../main"; // old
+import { useCoState } from "jazz-react"; // old
 // old
 export function ProjectComponent({ projectID }: { projectID: ID<Project> }) {// old
     const project = useCoState(Project, projectID, { issues: [{}] });
@@ -1083,7 +689,6 @@
     ) : (// old
         <div>Loading project...</div>// old
     );// old
->>>>>>> 2034ef2d
 }// old
 ```
 </CodeGroup>
@@ -1121,48 +726,12 @@
 Turns out, we're already mostly there! First, let's remove making the Project public:
 
 <CodeGroup>
-<<<<<<< HEAD
-  {/* prettier-ignore */}
-  ```tsx
-  import { useState } from "react"; // old
-  import { Project, ListOfIssues } from "./schema"; // old
-  import { ProjectComponent } from "./components/Project.tsx"; // old
-  import { useAccount } from "jazz-react"; // old
-  import { ID, Group } from "jazz-tools" // old
-  // old
-  function App() { // old
-    const { me } = useAccount(); // old
-    const [projectID, setProjectID] = useState<ID<Project> | undefined>( // old
-    (window.location.search?.replace("?project=", "") || undefined) as ID<Project> | undefined, // old
-    ); // old
-    // old
-    const createProject = () => { // old
-    const group = Group.create({ owner: me }); // old
-    group.addMember("everyone", "writer"); // *bin*
-    // old
-    const newProject = Project.create( // old
-      { // old
-        name: "New Project", // old
-        issues: ListOfIssues.create([], { owner: group }) // old
-      }, // old
-      { owner: group }, // old
-    ); // old
-    setProjectID(newProject.id); // old
-    window.history.pushState({}, "", `?project=${newProject.id}`); // old
-  }; // old
-    // old
-  if (projectID) { // old
-    return <ProjectComponent projectID={projectID} />; // old
-  } else { // old
-    return <button onClick={createProject}>Create Project</button>; // old
-  } // old
-=======
 {/* prettier-ignore */}
 ```tsx
 import { useState } from "react"; // old
 import { Project, ListOfIssues } from "./schema"; // old
 import { ProjectComponent } from "./components/Project.tsx"; // old
-import { useAccount } from "./main"; // old
+import { useAccount } from "jazz-react"; // old
 import { ID, Group } from "jazz-tools" // old
 // old
 function App() { // old
@@ -1191,7 +760,6 @@
     } else { // old
         return <button onClick={createProject}>Create Project</button>; // old
     } // old
->>>>>>> 2034ef2d
 } // old
 // old
 export default App; // old
@@ -1201,59 +769,12 @@
 Now, inside ProjectComponent, let's add a button to invite guests (read-only) or members (read-write) to the Project.
 
 <CodeGroup>
-<<<<<<< HEAD
-  {/* prettier-ignore */}
-  ```tsx
-  import { ID } from "jazz-tools"; // old
-  import { Project, Issue } from "../schema"; // old
-  import { IssueComponent } from "./Issue.tsx"; // old
-  import { useCoState } from "jazz-react"; // old
-  import { createInviteLink } from "jazz-react";
-  // old
-
-  export function ProjectComponent({ projectID }: { projectID: ID<Project> }) {// old
-    const project = useCoState(Project, projectID, { issues: [{}] }); // old
-
-    const invite = (role: "reader" | "writer") => {
-    const link = createInviteLink(project, role, { valueHint: "project" });
-    navigator.clipboard.writeText(link);
-  };
-
-  const createAndAddIssue = () => {// old
-    project?.issues.push(Issue.create({ // old
-      title: "",// old
-      description: "",// old
-      estimate: 0,// old
-      status: "backlog",// old
-    }, { owner: project._owner }));// old
-  };// old
-// old
-  return project ? (// old
-    <div>// old
-      <h1>{project.name}</h1>// old
-      {project._owner?.myRole() === "admin" && (
-        <>
-          <button onClick={() => invite("reader")}>Invite Guest</button>
-          <button onClick={() => invite("writer")}>Invite Member</button>
-        </>
-      )}
-      <div className="border-r border-b">// old
-        {project.issues.map((issue) => ( // old
-          <IssueComponent key={issue.id} issue={issue} /> // old
-        ))}// old
-        <button onClick={createAndAddIssue}>Create Issue</button>// old
-      </div>// old
-    </div>// old
-  ) : (// old
-    <div>Loading project...</div>// old
-  );// old
-=======
 {/* prettier-ignore */}
 ```tsx
 import { ID } from "jazz-tools"; // old
 import { Project, Issue } from "../schema"; // old
 import { IssueComponent } from "./Issue.tsx"; // old
-import { useCoState } from "../main"; // old
+import { useCoState } from "jazz-react"; // old
 import { createInviteLink } from "jazz-react";
 // old
 
@@ -1293,7 +814,6 @@
     ) : (// old
         <div>Loading project...</div>// old
     );// old
->>>>>>> 2034ef2d
 }// old
 ```
 </CodeGroup>
