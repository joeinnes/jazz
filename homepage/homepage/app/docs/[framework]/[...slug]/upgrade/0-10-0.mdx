import { ContentByFramework, CodeGroup } from '@/components/forMdx'

export const metadata = { title: "Jazz 0.10.0 is out!" };

# Jazz 0.10.0 is out!

<h2 className="not-prose text-sm text-stone-600 dark:text-stone-400 mb-5 pb-2 border-b">
  11 February 2025
</h2>

<div>
  For Jazz 0.10.0 we have been focusing on enhancing authentication to make it optional and more flexible.

  Now your users can play around with your app, even in local-only mode, before signing up.
  
  There are also some other minor improvements that will make your Jazz experience even better!

  <h3>What's new?</h3>
  Here is what's changed in this release:
<<<<<<< HEAD
  - [New authentication flow](/docs/upgrade/0-10-0#new-authentication-flow), now with anonymous auth, redesigned to make Jazz easier to start with and be more flexible
  - [Local-only mode](/docs/upgrade/0-10-0#local-only-mode), now your users can play around with your app, even in local-only mode, before signing up
  - [Improvements on the loading APIs](/docs/upgrade/0-10-0#improved-loading-api), ensureLoaded now always returns a value and useCoState now returns null if the value is not found
  - [Jazz Workers on native WebSockets](/docs/upgrade/0-10-0#native-websocket-for-jazz-workers), improving the compatibility with a wider set of Javascript runtimes
  - [Group inheritance with role mapping](/docs/upgrade/0-10-0#group-inheritance), now you make groups extend other groups with a fixed role setting
  - Support for Node 14 dropped on cojson
  - Bugfix: Group.removeMember now returns a promise
=======
  - [New authentication flow](/docs/upgrade/0-10-0#new-authentication-flow): Now with anonymous auth, redesigned to make Jazz easier to start with and be more flexible.
  - [Local-only mode](/docs/upgrade/0-10-0#local-only-mode): Users can now explore your app in local-only mode before signing up.
  - [Improvements on the loading APIs](/docs/upgrade/0-10-0#improved-loading-api); `ensureLoaded` now always returns a value and `useCoState` now returns `null` if the value is not found.
  - [Jazz Workers on native WebSockets](/docs/upgrade/0-10-0#native-websocket-for-jazz-workers): Improves compatibility with a wider set of Javascript runtimes.
  - Support for Node 14 dropped on cojson.
  - Bugfix: `Group.removeMember` now returns a promise.
>>>>>>> 23c588c7
</div>

  <h3 id="new-authentication-flow">New authentication flow</h3>
  <div>
    Up until now authentication has been the first part to figure out when building a Jazz app, and this was a stumbling block for many.

    Now it is no longer required and setting up a Jazz app is as easy as writing this:
<CodeGroup>
{/* prettier-ignore */}
```tsx
<JazzProvider
    auth={authMethod} // removed  // *bin*
    peer="wss://cloud.jazz.tools/?key=you@example.com"  // moved into sync // *bin*
    sync={{ peer: "wss://cloud.jazz.tools/?key=you@example.com" }}  // *add*
>
    <App />
</JazzProvider>
```
</CodeGroup>

New users are initially authenticated as "anonymous" and you can sign them up with one of the Jazz providers.

Your auth code can now blend into your component tree:
<ContentByFramework framework="react">
<CodeGroup>
{/* prettier-ignore */}
```tsx
export function AuthModal({ open, onOpenChange }: AuthModalProps) {
  const [username, setUsername] = useState("");
  const [isSignUp, setIsSignUp] = useState(true);

  const auth = usePasskeyAuth({ // Must be inside the JazzProvider!
    appName: "My super-cool web app",
  });

  const handleViewChange = () => {
    setIsSignUp(!isSignUp);
  };

  const handleSubmit = async (e: React.FormEvent) => {
    e.preventDefault();

    if (isSignUp) {
      await auth.signUp(username);
    } else {
      await auth.logIn();
    }
    onOpenChange(false);
};
```
</CodeGroup>
</ContentByFramework>
<ContentByFramework framework="react-native">
<CodeGroup>
{/* prettier-ignore */}
```tsx
export function AuthModal({ open, onOpenChange }: AuthModalProps) {
  const [username, setUsername] = useState("");
  const [isSignUp, setIsSignUp] = useState(true);
  const [loginPassphrase, setLoginPassphrase] = useState("");

  const auth = usePassphraseAuth({ // Must be inside the JazzProvider!
    wordlist,
  });

  const handleViewChange = () => {
    setIsSignUp(!isSignUp);
  };

  const handleSubmit = async (e: React.FormEvent) => {
    e.preventDefault();

    if (isSignUp) {
      await auth.signUp();
    } else {
      await auth.logIn(loginPassphrase);
    }
    onOpenChange(false);
};
```
</CodeGroup>
</ContentByFramework>
<ContentByFramework framework="svelte">
<CodeGroup>
{/* prettier-ignore */}
```tsx
import { usePasskeyAuth } from 'jazz-svelte';

const auth = usePasskeyAuth({ appName: "My super-cool web app" });

let error = $state<string | undefined>(undefined);

function signUp(e: Event) {
  const formData = new FormData(e.currentTarget as HTMLFormElement);
  const name = formData.get('name') as string;

  if (!name) {
    error = 'Name is required';
    return;
  }
  e.preventDefault();
  error = undefined;
  auth.current.signUp(name).catch((e) => {
    error = e.message;
  });
}

function logIn() {
  error = undefined;
  auth.current.logIn().catch((e) => {
    error = e.message;
  });
}
```
</CodeGroup>
</ContentByFramework>
<ContentByFramework framework="vue">
<CodeGroup>
{/* prettier-ignore */}
```tsx
import { usePasskeyAuth } from 'jazz-vue';
import { ref } from 'vue';

const auth = usePasskeyAuth({ appName: "My super-cool web app" });
const error = ref<string | undefined>(undefined);

function signUp(e: Event) {
  const formData = new FormData(e.currentTarget as HTMLFormElement);
  const name = formData.get('name') as string;

  if (!name) {
    error.value = 'Name is required';
    return;
  }
  e.preventDefault();
  error.value = undefined;
  auth.value.signUp(name).catch((e) => {
    error.value = e.message;
  });
}

function logIn(e: Event) {
  error.value = undefined;
  e.preventDefault();
  auth.value.logIn().catch((e) => {
    error.value = e.message;
  });
}
```
</CodeGroup>
</ContentByFramework>

When a user signs up with one of the providers we register the current anonymous account into it.

<ContentByFramework framework={["react"]}>
To check if the user has registered you can use the new `useIsAuthenticated` hook:
<CodeGroup>
{/* prettier-ignore */}
```tsx
export function AuthButton() {
  const isAuthenticated = useIsAuthenticated();
  const { logOut } = useAccount();
  const [open, setOpen] = useState(false);

  if (isAuthenticated) {
    return (
      <Button 
        variant="outline" 
        onClick={logOut}
      >
        Sign out
      </Button>
    );
  }

  return (
    <>
      <Button onClick={() => setOpen(true)}>
        Sign up
      </Button>
      <AuthModal open={open} onOpenChange={setOpen} />
    </>
  );
}
```
</CodeGroup>
</ContentByFramework>
<ContentByFramework framework={["react-native"]}>
To check if the user has registered you can use the new `useIsAuthenticated` hook:
<CodeGroup>
{/* prettier-ignore */}
```tsx
export function AuthButton() {
  const isAuthenticated = useIsAuthenticated();
  const { logOut } = useAccount();
  const [open, setOpen] = useState(false);

  if (isAuthenticated) {
    return (
      <Button 
        variant="outline" 
        onPress={logOut}
      >
        Sign out
      </Button>
    );
  }

  return (
    <>
      <Button onPress={() => setOpen(true)}>
        Sign up
      </Button>
      <AuthModal open={open} onOpenChange={setOpen} />
    </>
  );
}
```
</CodeGroup>
</ContentByFramework>

<ContentByFramework framework={["react"]}>
If you do want to require your users to register before using your app, you can do it by just moving the auth code inside the `JazzProvider` component like this:
<CodeGroup>
{/* prettier-ignore */}
```tsx
import { JazzProvider, PasskeyAuthBasicUI } from "jazz-react";

ReactDOM.createRoot(document.getElementById("root")!).render(
    <JazzProvider
      sync={{ peer: "wss://cloud.jazz.tools/?key=you@example.com" }}
    >
      <PasskeyAuthBasicUI appName="My super-cool web app">
        <App />
      </PasskeyAuthBasicUI>
    </JazzProvider>
);
```
</CodeGroup>
</ContentByFramework>
For the changes related to the specific auth providers see the updated [authentication docs](/docs/authentication/overview).
  </div>

<h3 id="local-only-mode">Local-only mode</h3>
<div>
A great way to get your users to try your app for free is to make it local-only for anonymous users.

With `sync.when` set to `"signedUp"` the app will work in local mode when the user is anonymous and unlock the multiplayer features when they sign up:
<CodeGroup>
```ts
<JazzProvider
  sync={{
    peer: `wss://cloud.jazz.tools/?key=${apiKey}`,
     // This makes the app work in local mode when the user is anonymous
    when: "signedUp",
  }}
>
  <App />
</JazzProvider>
```
</CodeGroup>

You can control when Jazz will sync by switching the `when` config to `"always"` or `"never"`.
</div>

<h3 id="improved-loading-api">Improvements on the loading APIs</h3>
<div>
Before 0.10.0 `ensureLoaded` was returning a nullable value forcing the Typescript code to always include null checks:
<CodeGroup>
```ts
export async function updateActiveTrack(track: MusicTrack) { // No need to pass the account
  const me = await MusicaAccount.getMe().ensureLoaded({
    root: {},
  });

  if (!me) { // Technically can never happen
    throw new Error("User not found");
  }

  me.root.activeTrack = track;
}
```
</CodeGroup>

Now `ensureLoaded` always returns a value, making it's usage leaner:
<CodeGroup>
```ts
export async function updateActiveTrack(track: MusicTrack) { // No need to pass the account
  const { root } = await MusicaAccount.getMe().ensureLoaded({
    root: {},
  });

  // Null checks are no more required
  root.activeTrack = track;
}
```
</CodeGroup>

It will throw if the value is not found, which can happen if the user tries to resolve a value that is not available.

`useCoState` now returns `null` if the value is not found, making it now possible to check against not-found values:
<CodeGroup>
```ts
const value = useCoState(MusicTrack, id, {});

if (value === null) {
  return <div>Track not found</div>;
}
```
</CodeGroup> 
</div>

<h3 id="native-websocket-for-jazz-workers">Jazz Workers on native WebSockets</h3>
<div>
  We have removed the dependency on `ws` and switched to the native WebSocket API for Jazz Workers.

  This improves the compatibility with a wider set of Javascript runtimes adding drop-in support for Deno, Bun, Browsers and Cloudflare Durable Objects.

  If you are using a Node.js version lower than 22 you will need to install the `ws` package and provide the WebSocket constructor:
  <CodeGroup>
```ts
import { WebSocket } from "ws";
import { startWorker } from "jazz-nodejs";

const { worker } = await startWorker({
  WebSocket,
});
```
</CodeGroup> 
</div>

<h3 id="group-inheritance">Group inheritance with role mapping</h3>
<div>
  You can set the extension role by passing a second argument to `extend`.

  This can be used to give users limited access to a child group:
  <CodeGroup>
  ```ts
  const organization = Group.create();
  const billing = Group.create();

  billing.extend(organization, "reader");
  ```
  </CodeGroup>

  This way the members of the organization can only read the billing data, even if they are admins in the organization group.

  More about the group inheritance can be found in the [dedicated docs page](/docs/groups/inheritance).
</div><|MERGE_RESOLUTION|>--- conflicted
+++ resolved
@@ -17,22 +17,13 @@
 
   <h3>What's new?</h3>
   Here is what's changed in this release:
-<<<<<<< HEAD
-  - [New authentication flow](/docs/upgrade/0-10-0#new-authentication-flow), now with anonymous auth, redesigned to make Jazz easier to start with and be more flexible
-  - [Local-only mode](/docs/upgrade/0-10-0#local-only-mode), now your users can play around with your app, even in local-only mode, before signing up
-  - [Improvements on the loading APIs](/docs/upgrade/0-10-0#improved-loading-api), ensureLoaded now always returns a value and useCoState now returns null if the value is not found
-  - [Jazz Workers on native WebSockets](/docs/upgrade/0-10-0#native-websocket-for-jazz-workers), improving the compatibility with a wider set of Javascript runtimes
-  - [Group inheritance with role mapping](/docs/upgrade/0-10-0#group-inheritance), now you make groups extend other groups with a fixed role setting
-  - Support for Node 14 dropped on cojson
-  - Bugfix: Group.removeMember now returns a promise
-=======
   - [New authentication flow](/docs/upgrade/0-10-0#new-authentication-flow): Now with anonymous auth, redesigned to make Jazz easier to start with and be more flexible.
   - [Local-only mode](/docs/upgrade/0-10-0#local-only-mode): Users can now explore your app in local-only mode before signing up.
   - [Improvements on the loading APIs](/docs/upgrade/0-10-0#improved-loading-api); `ensureLoaded` now always returns a value and `useCoState` now returns `null` if the value is not found.
   - [Jazz Workers on native WebSockets](/docs/upgrade/0-10-0#native-websocket-for-jazz-workers): Improves compatibility with a wider set of Javascript runtimes.
+  - [Group inheritance with role mapping](/docs/upgrade/0-10-0#group-inheritance): Groups can now inherit members from other groups with a fixed role.
   - Support for Node 14 dropped on cojson.
   - Bugfix: `Group.removeMember` now returns a promise.
->>>>>>> 23c588c7
 </div>
 
   <h3 id="new-authentication-flow">New authentication flow</h3>
