--- conflicted
+++ resolved
@@ -69,11 +69,11 @@
 - marking the Jazz provider file as `"use client"`
 
 <CodeGroup>
-<<<<<<< HEAD
   {/* prettier-ignore */}
   ```tsx
     "use client"
     import { JazzProvider } from "jazz-react"; // old
+    import { PasskeyAuthBasicUI, usePasskeyAuth } from "jazz-react";// old
     import { MyAppAccount } from "./schema"; // old
 
     function JazzAndAuth({ children }: { children: React.ReactNode }) { // old
@@ -92,34 +92,6 @@
             </> // old
         ); // old
     } // old
-=======
-{/* prettier-ignore */}
-```tsx
-"use client";
-
-import { createJazzReactApp } from "jazz-react";// old
-
-const Jazz = createJazzReactApp();// old
-export const { useAccount, useCoState } = Jazz;// old
-
-import { PasskeyAuthBasicUI, usePasskeyAuth } from "jazz-react";// old
-
-function JazzAndAuth({ children }: { children: React.ReactNode }) {// old
-  const [passkeyAuth, passKeyState] = usePasskeyAuth({ appName });// old
-
-  return (// old
-    <>// old
-      <Jazz.Provider// old
-        auth={passkeyAuth}// old
-        peer="wss://cloud.jazz.tools/?key=you@example.com"// old
-      >// old
-        {children}// old
-      </Jazz.Provider>// old
-      <PasskeyAuthBasicUI state={passKeyState} />// old
-    </>// old
-  );// old
-}// old
->>>>>>> 0231650b
 ```
 </CodeGroup>
 
