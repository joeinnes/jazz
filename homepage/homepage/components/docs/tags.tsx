--- conflicted
+++ resolved
@@ -136,19 +136,10 @@
                         </span>
                     )}
                 </div>
-<<<<<<< HEAD
             )}
             <div className="flex flex-col lg:flex-row gap-4">
                 <DocComment>{doc || "⚠️ undocumented"}</DocComment>
                 {example && <Example>{example}</Example>}
-=======
-                {example && (
-                    <div className="ml-4 lg:ml-0 lg:mt-0 flex-[1] relative w-full overflow-x-scroll col-span-2 pl-4 md:pl-0 md:mt-0 text-xs">
-                        <div className="text-xs -mb-4">Example:</div>
-                        {example}
-                    </div>
-                )}
->>>>>>> f668bc05
             </div>
         </div>
     );
@@ -176,8 +167,6 @@
                     {<Highlight>{signature + ":"}</Highlight>}{" "}
                     <Highlight>{returnType}</Highlight>
                 </div>
-<<<<<<< HEAD
-
                 <div className="pl-4 text-xs flex flex-col gap-2">
                     {typeParams.length > 0 && (
                         <div>
@@ -202,14 +191,6 @@
             <div className="flex flex-col lg:flex-row gap-4">
                 <DocComment>{doc || "⚠️ undocumented"}</DocComment>
                 {example && <Example>{example}</Example>}
-=======
-                {example && (
-                    <div className="flex-[1] relative w-full overflow-x-scroll col-span-2 pl-4 md:pl-0 mt-6 md:mt-0 text-xs">
-                        <div className="text-xs -mb-4">Example:</div>
-                        {example}
-                    </div>
-                )}
->>>>>>> f668bc05
             </div>
         </div>
     );
