<<<<<<< HEAD
=======
import {
    CodeExampleTabs as CodeExampleTabsClient,
    CodeExampleTabsProps,
} from "@/components/CodeExampleTabs";

export function Prose(props: { children: ReactNode; className?: string }) {
    return (
        <div
            className={[
                "max-w-none prose-stone dark:prose-invert",
                "prose-headings:font-display",
                "prose-h1:text-5xl lg:prose-h1:text-6xl prose-h1:font-medium prose-h1:tracking-tighter",
                "prose-h2:text-2xl lg:prose-h2:text-3xl prose-h2:font-medium prose-h2:tracking-tight",
                "prose-p:max-w-3xl prose-p:leading-snug",
                "prose-strong:font-medium",
                "prose-code:font-normal prose-code:leading-tight prose-code:before:content-none prose-code:after:content-none prose-code:bg-stone-100 prose-code:dark:bg-stone-900 prose-code:p-1 prose-code:rounded",
                "prose-pre:text-black dark:prose-pre:text-white prose-pre:max-w-3xl prose-pre:text-[0.8em] prose-pre:leading-[1.3] prose-pre:-mt-2 prose-pre:my-4 prose-pre:px-10 prose-pre:py-2 prose-pre:-mx-10 prose-pre:bg-transparent",
                "[&_pre_.line]:relative [&_pre_.line]:min-h-[1.3em] [&_pre_.lineNo]:text-[0.75em] [&_pre_.lineNo]:text-stone-300 [&_pre_.lineNo]:dark:text-stone-700 [&_pre_.lineNo]:absolute [&_pre_.lineNo]:text-right [&_pre_.lineNo]:w-8 [&_pre_.lineNo]:-left-10 [&_pre_.lineNo]:top-[0.3em] [&_pre_.lineNo]:select-none",
                props.className || "prose lg:prose-lg",
            ].join(" ")}
        >
            {props.children}
        </div>
    );
}

export function Slogan(props: { children: ReactNode; small?: boolean }) {
    return (
        <div
            className={[
                "leading-snug tracking-tight mb-5 max-w-4xl text-stone-700 dark:text-stone-500",
                props.small
                    ? "text-lg lg:text-xl -mt-2"
                    : "text-3xl lg:text-4xl -mt-5",
            ].join(" ")}
        >
            {props.children}
        </div>
    );
}

export function Grid({
    className,
    children,
}: {
    className?: string;
    children: ReactNode;
}) {
    return (
        <div
            className={cn(
                "grid grid-cols-2 md:grid-cols-4 lg:grid-cols-6 gap-4",
                "mt-10 items-stretch",
                className,
            )}
        >
            {children}
        </div>
    );
}

export function GridItem(props: { children: ReactNode; className?: string }) {
    return <div className={props.className || ""}>{props.children}</div>;
}

export function GridFeature(props: {
    icon: ReactNode;
    children: ReactNode;
    className?: string;
}) {
    return (
        <div
            className={[
                "p-4 flex flex-col items-center justify-center gap-2",
                "not-prose text-base",
                "border border-stone-200 dark:border-stone-800 rounded-xl",
                props.className || "",
            ].join(" ")}
        >
            <div className="text-stone-500 mr-2">{props.icon}</div>
            <div className="text-stone-700 dark:text-stone-300">
                {props.children}
            </div>
        </div>
    );
}

export function GridCard(props: { children: ReactNode; className?: string }) {
    return (
        <div
            className={[
                "col-span-2 p-4 [&>h4]:mt-0 [&>h3]:mt-0 [&>:last-child]:mb-0",
                "border border-stone-200 dark:border-stone-800 rounded-xl  shadow-sm",
                props.className,
            ].join(" ")}
        >
            {props.children}
        </div>
    );
}

>>>>>>> 751f0b4d
export function MultiplayerIcon({
    color,
    strokeWidth,
    size,
}: {
    color?: string;
    strokeWidth?: number;
    size: number;
}) {
    return (
        <div className="relative z-0" style={{ width: size, height: size }}>
            <MousePointer2Icon
                size={0.6 * size}
                strokeWidth={(strokeWidth || 1) / 0.6}
                color={color}
                className="absolute top-0 right-0"
            />
            <MousePointer2Icon
                size={0.5 * size}
                strokeWidth={(strokeWidth || 1) / 0.5}
                color={color}
                className="absolute bottom-0 left-0 -scale-x-100"
            />
        </div>
    );
}


import { IframeHTMLAttributes } from "react";
import { ResponsiveIframe as ResponsiveIframeClient } from "./ResponsiveIframe";
import { MousePointer2Icon } from "lucide-react";

export function ResponsiveIframe(
    props: IframeHTMLAttributes<HTMLIFrameElement> & { localSrc: string },
) {
    return <ResponsiveIframeClient {...props} />;
}

export function CodeExampleTabs(props: CodeExampleTabsProps) {
    return <CodeExampleTabsClient {...props} />;
}<|MERGE_RESOLUTION|>--- conflicted
+++ resolved
@@ -1,107 +1,9 @@
-<<<<<<< HEAD
-=======
+
 import {
     CodeExampleTabs as CodeExampleTabsClient,
     CodeExampleTabsProps,
 } from "@/components/CodeExampleTabs";
 
-export function Prose(props: { children: ReactNode; className?: string }) {
-    return (
-        <div
-            className={[
-                "max-w-none prose-stone dark:prose-invert",
-                "prose-headings:font-display",
-                "prose-h1:text-5xl lg:prose-h1:text-6xl prose-h1:font-medium prose-h1:tracking-tighter",
-                "prose-h2:text-2xl lg:prose-h2:text-3xl prose-h2:font-medium prose-h2:tracking-tight",
-                "prose-p:max-w-3xl prose-p:leading-snug",
-                "prose-strong:font-medium",
-                "prose-code:font-normal prose-code:leading-tight prose-code:before:content-none prose-code:after:content-none prose-code:bg-stone-100 prose-code:dark:bg-stone-900 prose-code:p-1 prose-code:rounded",
-                "prose-pre:text-black dark:prose-pre:text-white prose-pre:max-w-3xl prose-pre:text-[0.8em] prose-pre:leading-[1.3] prose-pre:-mt-2 prose-pre:my-4 prose-pre:px-10 prose-pre:py-2 prose-pre:-mx-10 prose-pre:bg-transparent",
-                "[&_pre_.line]:relative [&_pre_.line]:min-h-[1.3em] [&_pre_.lineNo]:text-[0.75em] [&_pre_.lineNo]:text-stone-300 [&_pre_.lineNo]:dark:text-stone-700 [&_pre_.lineNo]:absolute [&_pre_.lineNo]:text-right [&_pre_.lineNo]:w-8 [&_pre_.lineNo]:-left-10 [&_pre_.lineNo]:top-[0.3em] [&_pre_.lineNo]:select-none",
-                props.className || "prose lg:prose-lg",
-            ].join(" ")}
-        >
-            {props.children}
-        </div>
-    );
-}
-
-export function Slogan(props: { children: ReactNode; small?: boolean }) {
-    return (
-        <div
-            className={[
-                "leading-snug tracking-tight mb-5 max-w-4xl text-stone-700 dark:text-stone-500",
-                props.small
-                    ? "text-lg lg:text-xl -mt-2"
-                    : "text-3xl lg:text-4xl -mt-5",
-            ].join(" ")}
-        >
-            {props.children}
-        </div>
-    );
-}
-
-export function Grid({
-    className,
-    children,
-}: {
-    className?: string;
-    children: ReactNode;
-}) {
-    return (
-        <div
-            className={cn(
-                "grid grid-cols-2 md:grid-cols-4 lg:grid-cols-6 gap-4",
-                "mt-10 items-stretch",
-                className,
-            )}
-        >
-            {children}
-        </div>
-    );
-}
-
-export function GridItem(props: { children: ReactNode; className?: string }) {
-    return <div className={props.className || ""}>{props.children}</div>;
-}
-
-export function GridFeature(props: {
-    icon: ReactNode;
-    children: ReactNode;
-    className?: string;
-}) {
-    return (
-        <div
-            className={[
-                "p-4 flex flex-col items-center justify-center gap-2",
-                "not-prose text-base",
-                "border border-stone-200 dark:border-stone-800 rounded-xl",
-                props.className || "",
-            ].join(" ")}
-        >
-            <div className="text-stone-500 mr-2">{props.icon}</div>
-            <div className="text-stone-700 dark:text-stone-300">
-                {props.children}
-            </div>
-        </div>
-    );
-}
-
-export function GridCard(props: { children: ReactNode; className?: string }) {
-    return (
-        <div
-            className={[
-                "col-span-2 p-4 [&>h4]:mt-0 [&>h3]:mt-0 [&>:last-child]:mb-0",
-                "border border-stone-200 dark:border-stone-800 rounded-xl  shadow-sm",
-                props.className,
-            ].join(" ")}
-        >
-            {props.children}
-        </div>
-    );
-}
-
->>>>>>> 751f0b4d
 export function MultiplayerIcon({
     color,
     strokeWidth,
