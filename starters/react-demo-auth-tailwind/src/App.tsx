import { useAccount, useIsAuthenticated } from "jazz-react";
import { AuthButton } from "./AuthButton.tsx";
import { Form } from "./Form.tsx";
import { Logo } from "./Logo.tsx";

function App() {
<<<<<<< HEAD
  const { me, logOut } = useAccount({ resolve: { profile: true, root: true } });
=======
  const { me } = useAccount({ profile: {}, root: {} });

  const isAuthenticated = useIsAuthenticated();
>>>>>>> 53dbfee3

  return (
    <>
      <header>
        <nav className="container flex justify-between items-center py-3">
          {isAuthenticated ? (
            <span>
              You're logged in as <strong>{me?.profile?.name}</strong>
            </span>
          ) : (
            <span>Authenticate to share the data with another device.</span>
          )}
          <AuthButton />
        </nav>
      </header>
      <main className="container mt-16 flex flex-col gap-8">
        <Logo />

        <div className="text-center">
          <h1>Welcome{me?.profile.name ? <>, {me?.profile.name}</> : ""}!</h1>
          {!!me?.root.age && (
            <p>As of today, you are {me.root.age} years old.</p>
          )}
        </div>

        <Form />

        <p className="text-center">
          Edit the form above,{" "}
          <button
            type="button"
            onClick={() => window.location.reload()}
            className="font-semibold underline"
          >
            refresh
          </button>{" "}
          this page, and see your changes persist.
        </p>

        <p className="text-center">
          Edit <code className="font-semibold">schema.ts</code> to add more
          fields.
        </p>

        <p className="text-center my-16">
          Go to{" "}
          <a
            className="font-semibold underline"
            href="https://jazz.tools/docs/react/guide"
          >
            jazz.tools/docs/react/guide
          </a>{" "}
          for a full tutorial.
        </p>
      </main>
    </>
  );
}

export default App;<|MERGE_RESOLUTION|>--- conflicted
+++ resolved
@@ -4,13 +4,9 @@
 import { Logo } from "./Logo.tsx";
 
 function App() {
-<<<<<<< HEAD
-  const { me, logOut } = useAccount({ resolve: { profile: true, root: true } });
-=======
-  const { me } = useAccount({ profile: {}, root: {} });
+  const { me } = useAccount({ resolve: { profile: true, root: true } });
 
   const isAuthenticated = useIsAuthenticated();
->>>>>>> 53dbfee3
 
   return (
     <>
