--- conflicted
+++ resolved
@@ -23,13 +23,8 @@
         coMap,
         valueId,
         account,
-<<<<<<< HEAD
         options,
-        (value) => {
-=======
-        depth,
         (value, unsubscribe) => {
->>>>>>> 5ec561fe
           if (predicate(value)) {
             resolve(value);
             unsubscribe();
