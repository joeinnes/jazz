--- conflicted
+++ resolved
@@ -16,15 +16,6 @@
         with:
           submodules: true
 
-<<<<<<< HEAD
-    - name: Enable latestcorepack
-      run: |
-        echo "Before: corepack version => $(corepack --version || echo 'not installed')"
-        npm install -g corepack@latest
-        echo "After : corepack version => $(corepack --version)"
-        corepack enable
-        pnpm --version
-=======
       - name: Enable latestcorepack
         run: |
           echo "Before: corepack version => $(corepack --version || echo 'not installed')"
@@ -32,7 +23,6 @@
           echo "After : corepack version => $(corepack --version)"
           corepack enable
           pnpm --version
->>>>>>> b5962b4f
 
       - name: Install Node.js
         uses: actions/setup-node@v3
