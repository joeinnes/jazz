name: Build Starters

on:
  push:
    branches: ["main"]

jobs:
  build-starters:
    runs-on: blacksmith-4vcpu-ubuntu-2204
    strategy:
      matrix:
        starter: ["react-demo-auth-tailwind"]

    steps:
<<<<<<< HEAD
      - uses: actions/checkout@v4
        with:
          submodules: true

      - name: Setup Source Code
        uses: ./.github/actions/source-code/

      - name: Pnpm Build
        run: |
          pnpm install
          pnpm turbo build;
        working-directory: ./starters/${{ matrix.starter }}
=======
    - uses: actions/checkout@v3
      with:
        submodules: true

    - name: Enable latestcorepack
      run: |
        echo "Before: corepack version => $(corepack --version || echo 'not installed')"
        npm install -g corepack@latest
        echo "After : corepack version => $(corepack --version)"
        corepack enable
        pnpm --version

    - name: Install Node.js
      uses: useblacksmith/setup-node@v5
      with:
        node-version-file: '.node-version'
        cache: 'pnpm'

    - name: Get pnpm store directory
      shell: bash
      run: |
        echo "STORE_PATH=$(pnpm store path --silent)" >> $GITHUB_ENV

    - uses: useblacksmith/cache@v5
      name: Setup pnpm cache
      with:
        path: ${{ env.STORE_PATH }}
        key: ${{ runner.os }}-pnpm-store-${{ hashFiles('**/pnpm-lock.yaml') }}
        restore-keys: |
          ${{ runner.os }}-pnpm-store-


    - name: Install dependencies
      run: pnpm install --frozen-lockfile


    - name: Pnpm Build
      run: |
        pnpm install
        pnpm turbo build;
      working-directory: ./starters/${{ matrix.starter }}
>>>>>>> 690e65ac
<|MERGE_RESOLUTION|>--- conflicted
+++ resolved
@@ -12,7 +12,6 @@
         starter: ["react-demo-auth-tailwind"]
 
     steps:
-<<<<<<< HEAD
       - uses: actions/checkout@v4
         with:
           submodules: true
@@ -24,47 +23,4 @@
         run: |
           pnpm install
           pnpm turbo build;
-        working-directory: ./starters/${{ matrix.starter }}
-=======
-    - uses: actions/checkout@v3
-      with:
-        submodules: true
-
-    - name: Enable latestcorepack
-      run: |
-        echo "Before: corepack version => $(corepack --version || echo 'not installed')"
-        npm install -g corepack@latest
-        echo "After : corepack version => $(corepack --version)"
-        corepack enable
-        pnpm --version
-
-    - name: Install Node.js
-      uses: useblacksmith/setup-node@v5
-      with:
-        node-version-file: '.node-version'
-        cache: 'pnpm'
-
-    - name: Get pnpm store directory
-      shell: bash
-      run: |
-        echo "STORE_PATH=$(pnpm store path --silent)" >> $GITHUB_ENV
-
-    - uses: useblacksmith/cache@v5
-      name: Setup pnpm cache
-      with:
-        path: ${{ env.STORE_PATH }}
-        key: ${{ runner.os }}-pnpm-store-${{ hashFiles('**/pnpm-lock.yaml') }}
-        restore-keys: |
-          ${{ runner.os }}-pnpm-store-
-
-
-    - name: Install dependencies
-      run: pnpm install --frozen-lockfile
-
-
-    - name: Pnpm Build
-      run: |
-        pnpm install
-        pnpm turbo build;
-      working-directory: ./starters/${{ matrix.starter }}
->>>>>>> 690e65ac
+        working-directory: ./starters/${{ matrix.starter }}