--- conflicted
+++ resolved
@@ -2,17 +2,15 @@
 import { expect, test } from "@playwright/test";
 
 test.describe("ResumeSyncState", () => {
-<<<<<<< HEAD
-  test("should resume the sync even after a page reload", async ({ page, browser }) => {
-=======
-  test.skip("should resume the sync even after a page reload", async ({
+  test("should resume the sync even after a page reload", async ({
     page,
     browser,
   }) => {
->>>>>>> c0395dd0
     const context = page.context();
 
-    await page.goto("/resume-sync?userName=SuperMario&peer=ws://localhost:4200");
+    await page.goto(
+      "/resume-sync?userName=SuperMario&peer=ws://localhost:4200",
+    );
 
     const id = await page.getByTestId("id").textContent();
 
@@ -33,7 +31,9 @@
 
     // Reload the page but without loading the coValue
     // await page.goto(`/resume-sync?userName=SuperMario`);
-    await page.goto(`/resume-sync?userName=SuperMario&peer=ws://localhost:4200`);
+    await page.goto(
+      `/resume-sync?userName=SuperMario&peer=ws://localhost:4200`,
+    );
 
     await setTimeout(1000);
 
@@ -41,7 +41,9 @@
 
     // Create a new incognito instance and try to load the coValue
     const newUserPage = await (await browser.newContext()).newPage();
-    await newUserPage.goto(`/resume-sync?userName=Luigi&id=${id}&peer=ws://localhost:4200`);
+    await newUserPage.goto(
+      `/resume-sync?userName=Luigi&id=${id}&peer=ws://localhost:4200`,
+    );
 
     await expect(newUserPage.getByTestId("id")).toBeInViewport();
 
